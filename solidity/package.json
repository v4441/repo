--- conflicted
+++ resolved
@@ -47,16 +47,11 @@
     "clean": "hardhat clean && rm -rf ./dist ./cache",
     "coverage": "./coverage.sh",
     "prettier": "prettier --write ./contracts ./interfaces ./test",
-<<<<<<< HEAD
     "lint": "solhint (contracts/**/*.sol)|(interfaces/*.sol)",
-    "test": "hardhat test && forge test -vvv",
-    "gas": "forge snapshot --check"
-=======
     "test": "hardhat test && yarn test:forge",
     "test:forge": "forge test -vvv",
     "gas": "forge snapshot",
     "gas-ci": "yarn gas --check || (echo 'Manually update gas snapshot' && exit 1)"
->>>>>>> d3886ed4
   },
   "types": "dist/index.d.ts"
 }