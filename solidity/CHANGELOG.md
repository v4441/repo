# @hyperlane-xyz/core

<<<<<<< HEAD
=======
## 3.13.0

### Minor Changes

- babe816f8: Support xERC20 and xERC20 Lockbox in SDK and CLI
- b440d98be: Added support for registering/deregistering from the Hyperlane AVS

### Patch Changes

- Updated dependencies [0cf692e73]
  - @hyperlane-xyz/utils@3.13.0

>>>>>>> 8a665447
## 3.12.0

### Patch Changes

- Updated dependencies [69de68a66]
  - @hyperlane-xyz/utils@3.12.0

## 3.11.1

### Patch Changes

- @hyperlane-xyz/utils@3.11.1

## 3.11.0

### Minor Changes

- b6fdf2f7f: Implement XERC20 and FiatToken collateral warp routes
- b63714ede: Convert all public hyperlane npm packages from CJS to pure ESM

### Patch Changes

- Updated dependencies [b63714ede]
- Updated dependencies [2b3f75836]
- Updated dependencies [af2634207]
  - @hyperlane-xyz/utils@3.11.0

## 3.10.0

### Minor Changes

- 96485144a: SDK support for ICA deployment and operation.
- 38358ecec: Deprecate Polygon Mumbai testnet (soon to be replaced by Polygon Amoy testnet)

### Patch Changes

- Updated dependencies [96485144a]
- Updated dependencies [4e7a43be6]
  - @hyperlane-xyz/utils@3.10.0

## 3.9.0

### Patch Changes

- @hyperlane-xyz/utils@3.9.0

## 3.8.2

### Patch Changes

- @hyperlane-xyz/utils@3.8.2

## 3.8.1

### Patch Changes

- Updated dependencies [5daaae274]
  - @hyperlane-xyz/utils@3.8.1

## 3.8.0

### Minor Changes

- 9681df08d: Remove support for goerli networks (including optimismgoerli, arbitrumgoerli, lineagoerli and polygonzkevmtestnet)
- 9681df08d: Enabled verification of contracts as part of the deployment flow.

  - Solidity build artifact is now included as part of the `@hyperlane-xyz/core` package.
  - Updated the `HyperlaneDeployer` to perform contract verification immediately after deploying a contract. A default verifier is instantiated using the core build artifact.
  - Updated the `HyperlaneIsmFactory` to re-use the `HyperlaneDeployer` for deployment where possible.
  - Minor logging improvements throughout deployers.

### Patch Changes

- Updated dependencies [9681df08d]
  - @hyperlane-xyz/utils@3.8.0

## 3.7.0

### Patch Changes

- @hyperlane-xyz/utils@3.7.0

## 3.6.2

### Patch Changes

- @hyperlane-xyz/utils@3.6.2

## 3.6.1

### Patch Changes

- e4e4f93fc: Support pausable ISM in deployer and checker
- Updated dependencies [3c298d064]
- Updated dependencies [df24eec8b]
- Updated dependencies [78e50e7da]
  - @hyperlane-xyz/utils@3.6.1

## 3.6.0

### Patch Changes

- @hyperlane-xyz/utils@3.6.0

## 3.5.1

### Patch Changes

- @hyperlane-xyz/utils@3.5.1

## 3.5.0

### Patch Changes

- @hyperlane-xyz/utils@3.5.0

## 3.4.0

### Patch Changes

- e06fe0b32: Supporting DefaultFallbackRoutingIsm through non-factory deployments
- Updated dependencies [fd4fc1898]
  - @hyperlane-xyz/utils@3.4.0

## 3.3.0

### Patch Changes

- 350175581: Rename StaticProtocolFee hook to ProtocolFee for clarity
  - @hyperlane-xyz/utils@3.3.0

## 3.2.0

### Minor Changes

- df34198d4: Includes storage gap in Mailbox Client for forwards compatibility

### Patch Changes

- @hyperlane-xyz/utils@3.2.0

## 3.1.10

### Patch Changes

- c9e0aedae: Improve client side StandardHookMetadata library interface
  - @hyperlane-xyz/utils@3.1.10<|MERGE_RESOLUTION|>--- conflicted
+++ resolved
@@ -1,7 +1,5 @@
 # @hyperlane-xyz/core
 
-<<<<<<< HEAD
-=======
 ## 3.13.0
 
 ### Minor Changes
@@ -14,7 +12,6 @@
 - Updated dependencies [0cf692e73]
   - @hyperlane-xyz/utils@3.13.0
 
->>>>>>> 8a665447
 ## 3.12.0
 
 ### Patch Changes
