--- conflicted
+++ resolved
@@ -54,11 +54,8 @@
      * @dev This event allows watchers to observe the merkle proof they need
      * to prove fraud on the Outbox.
      * @param messageHash Hash of message that was processed.
-<<<<<<< HEAD
      * @param leafIndex The leaf index of the message that was processed.
      * @param proof A merkle proof of inclusion of `messageHash` at `leafIndex`.
-=======
->>>>>>> ee153bea
      */
     event Process(
         bytes32 indexed messageHash,
@@ -84,35 +81,12 @@
         public
         initializer
     {
-<<<<<<< HEAD
-        __Common_initialize(_validatorManager);
-=======
         __Mailbox_initialize(_validatorManager);
->>>>>>> ee153bea
         entered = 1;
         remoteDomain = _remoteDomain;
     }
 
     // ============ External Functions ============
-
-    /**
-<<<<<<< HEAD
-     * @notice Caches the provided merkle root and index.
-     * @dev Called by the validator manager, which is responsible for verifying a
-     * quorum of validator signatures on the checkpoint.
-     * @dev Reverts if the checkpoint's index is not greater than the index of the latest checkpoint in the cache.
-     * @param _root Checkpoint's merkle root.
-     * @param _index Checkpoint's index.
-     */
-    function cacheCheckpoint(bytes32 _root, uint256 _index)
-        external
-        onlyValidatorManager
-    {
-        // Ensure that the checkpoint is newer than the latest we've cached.
-        require(_index > cachedCheckpoints[latestCachedRoot], "!newer");
-        _cacheCheckpoint(_root, _index);
-    }
-
     /**
      * @notice Attempts to process the provided formatted `message`. Performs
      * verification against root of the proof
@@ -161,8 +135,6 @@
     }
 
     /**
-=======
->>>>>>> ee153bea
      * @notice Attempts to process the provided formatted `message`. Performs
      * verification against root of the proof
      * @dev Called by the validator manager, which is responsible for verifying a
@@ -179,25 +151,15 @@
         uint256 _index,
         bytes calldata _message,
         bytes32[32] calldata _proof,
-<<<<<<< HEAD
-        uint256 _leafIndex,
-        bytes calldata /* _sovereignData */
-    ) external override {
-=======
         uint256 _leafIndex
     ) external override onlyValidatorManager {
->>>>>>> ee153bea
         // check re-entrancy guard
         require(entered == 1, "!reentrant");
         entered = 0;
 
         require(_index >= _leafIndex, "!index");
-<<<<<<< HEAD
         //bytes32 _messageHash = _message.leaf(_leafIndex);
         bytes32 _messageHash = keccak256(_message);
-=======
-        bytes32 _messageHash = _message.leaf(_leafIndex);
->>>>>>> ee153bea
         // ensure that message has not been processed
         require(
             messages[_messageHash] == MessageStatus.None,
@@ -209,16 +171,9 @@
             _proof,
             _leafIndex
         );
-<<<<<<< HEAD
         require(_calculatedRoot == _root, "!proof");
         _process(_message, _messageHash);
         emit Process(_messageHash, _leafIndex, _proof);
-=======
-        // verify the merkle proof
-        require(_calculatedRoot == _root, "!proof");
-        _process(_message, _messageHash);
-        emit Process(_messageHash);
->>>>>>> ee153bea
         // reset re-entrancy guard
         entered = 1;
     }
