// SPDX-License-Identifier: MIT OR Apache-2.0
pragma solidity >=0.8.0;

// ============ Internal Imports ============
import {IGasOracle} from "../../interfaces/IGasOracle.sol";
import {IInterchainGasPaymaster} from "../../interfaces/IInterchainGasPaymaster.sol";
// ============ External Imports ============
import {OwnableUpgradeable} from "@openzeppelin/contracts-upgradeable/access/OwnableUpgradeable.sol";

/**
 * @title InterchainGasPaymaster
 * @notice Manages payments on a source chain to cover gas costs of relaying
 * messages to destination chains.
 */
contract InterchainGasPaymaster is
    IInterchainGasPaymaster,
    IGasOracle,
    OwnableUpgradeable
{
    // ============ Constants ============

    /// @notice The scale of gas oracle token exchange rates.
    uint256 internal constant TOKEN_EXCHANGE_RATE_SCALE = 1e10;

    // ============ Public Storage ============

    /// @notice Keyed by remote domain, the gas oracle to use for the domain.
    mapping(uint32 => IGasOracle) public gasOracles;

    /// @notice The benficiary that can receive native tokens paid into this contract.
    address public beneficiary;

    // ============ Events ============

    /**
     * @notice Emitted when the gas oracle for a remote domain is set.
     * @param remoteDomain The remote domain.
     * @param gasOracle The gas oracle.
     */
    event GasOracleSet(uint32 indexed remoteDomain, address gasOracle);

<<<<<<< HEAD
    /**
     * @notice Emitted when the beneficiary is set.
     * @param beneficiary The new beneficiary.
     */
    event BeneficiarySet(address beneficiary);
=======
    struct GasOracleConfig {
        uint32 remoteDomain;
        address gasOracle;
    }
>>>>>>> e61624a3

    // ============ Constructor ============

    constructor(address _beneficiary) {
        initialize(_beneficiary); // allows contract to be used without proxying
    }

    // ============ External Functions ============

    function initialize(address _beneficiary) public initializer {
        __Ownable_init();
        _setBeneficiary(_beneficiary);
    }

    /**
     * @notice Deposits msg.value as a payment for the relaying of a message
     * to its destination chain.
     * @dev Overpayment will result in a refund of native tokens to the _refundAddress.
     * Callers should be aware that this may present reentrancy issues.
     * @param _messageId The ID of the message to pay for.
     * @param _destinationDomain The domain of the message's destination chain.
     * @param _gasAmount The amount of destination gas to pay for. Currently unused.
     * @param _refundAddress The address to refund any overpayment to. Currently unused.
     */
    function payForGas(
        bytes32 _messageId,
        uint32 _destinationDomain,
        uint256 _gasAmount,
        address _refundAddress
    ) external payable override {
        uint256 _requiredPayment = quoteGasPayment(
            _destinationDomain,
            _gasAmount
        );
        require(
            msg.value >= _requiredPayment,
            "insufficient interchain gas payment"
        );
        uint256 _overpayment = msg.value - _requiredPayment;
        if (_overpayment > 0) {
            (bool _success, ) = _refundAddress.call{value: _overpayment}("");
            require(_success, "Interchain gas payment refund failed");
        }

        emit GasPayment(_messageId, _gasAmount, _requiredPayment);
    }

    /**
<<<<<<< HEAD
     * @notice Transfers the entire native token balance to the beneficiary.
     * @dev The beneficiary must be able to receive native tokens.
     */
    function claim() external {
        // Transfer the entire balance to the beneficiary.
        (bool success, ) = beneficiary.call{value: address(this).balance}("");
        require(success, "!transfer");
    }

    /**
     * @notice Sets the gas oracle for a remote domain.
     * @param _remoteDomain The remote domain.
     * @param _gasOracle The gas oracle.
=======
     * @notice Sets the gas oracles for remote domains specified in the config array.
     * @param _configs An array of configs including the remote domain and gas oracles to set.
>>>>>>> e61624a3
     */
    function setGasOracles(GasOracleConfig[] calldata _configs)
        external
        onlyOwner
    {
        uint256 _len = _configs.length;
        for (uint256 i = 0; i < _len; i++) {
            _setGasOracle(_configs[i].remoteDomain, _configs[i].gasOracle);
        }
    }

    /**
     * @notice Sets the beneficiary.
     * @param _beneficiary The new beneficiary.
     */
    function setBeneficiary(address _beneficiary) external onlyOwner {
        _setBeneficiary(_beneficiary);
    }

    // ============ Public Functions ============

    /**
     * @notice Quotes the amount of native tokens to pay for interchain gas.
     * @param _destinationDomain The domain of the message's destination chain.
     * @param _gasAmount The amount of destination gas to pay for. Currently unused.
     * @return The amount of native tokens required to pay for interchain gas.
     */
    function quoteGasPayment(uint32 _destinationDomain, uint256 _gasAmount)
        public
        view
        virtual
        override
        returns (uint256)
    {
        // Get the gas data for the destination domain.
        (
            uint128 _tokenExchangeRate,
            uint128 _gasPrice
        ) = getExchangeRateAndGasPrice(_destinationDomain);

        // The total cost quoted in destination chain's native token.
        uint256 _destinationGasCost = _gasAmount * uint256(_gasPrice);

        // Convert to the local native token.
        return
            (_destinationGasCost * _tokenExchangeRate) /
            TOKEN_EXCHANGE_RATE_SCALE;
    }

    /**
     * @notice Gets the token exchange rate and gas price from the configured gas oracle
     * for a given destination domain.
     * @param _destinationDomain The destination domain.
     * @return tokenExchangeRate The exchange rate of the remote native token quoted in the local native token.
     * @return gasPrice The gas price on the remote chain.
     */
    function getExchangeRateAndGasPrice(uint32 _destinationDomain)
        public
        view
        override
        returns (uint128 tokenExchangeRate, uint128 gasPrice)
    {
        IGasOracle _gasOracle = gasOracles[_destinationDomain];
        require(address(_gasOracle) != address(0), "!gas oracle");

        return _gasOracle.getExchangeRateAndGasPrice(_destinationDomain);
    }

<<<<<<< HEAD
    // ============ Internal Functions ============

    /**
     * @notice Sets the beneficiary.
     * @param _beneficiary The new beneficiary.
     */
    function _setBeneficiary(address _beneficiary) internal {
        beneficiary = _beneficiary;
        emit BeneficiarySet(_beneficiary);
=======
    /**
     * @notice Sets the gas oracle for a remote domain.
     * @param _remoteDomain The remote domain.
     * @param _gasOracle The gas oracle.
     */
    function _setGasOracle(uint32 _remoteDomain, address _gasOracle) internal {
        gasOracles[_remoteDomain] = IGasOracle(_gasOracle);
        emit GasOracleSet(_remoteDomain, _gasOracle);
>>>>>>> e61624a3
    }
}<|MERGE_RESOLUTION|>--- conflicted
+++ resolved
@@ -39,18 +39,16 @@
      */
     event GasOracleSet(uint32 indexed remoteDomain, address gasOracle);
 
-<<<<<<< HEAD
     /**
      * @notice Emitted when the beneficiary is set.
      * @param beneficiary The new beneficiary.
      */
     event BeneficiarySet(address beneficiary);
-=======
+
     struct GasOracleConfig {
         uint32 remoteDomain;
         address gasOracle;
     }
->>>>>>> e61624a3
 
     // ============ Constructor ============
 
@@ -99,7 +97,6 @@
     }
 
     /**
-<<<<<<< HEAD
      * @notice Transfers the entire native token balance to the beneficiary.
      * @dev The beneficiary must be able to receive native tokens.
      */
@@ -110,13 +107,8 @@
     }
 
     /**
-     * @notice Sets the gas oracle for a remote domain.
-     * @param _remoteDomain The remote domain.
-     * @param _gasOracle The gas oracle.
-=======
      * @notice Sets the gas oracles for remote domains specified in the config array.
      * @param _configs An array of configs including the remote domain and gas oracles to set.
->>>>>>> e61624a3
      */
     function setGasOracles(GasOracleConfig[] calldata _configs)
         external
@@ -185,7 +177,6 @@
         return _gasOracle.getExchangeRateAndGasPrice(_destinationDomain);
     }
 
-<<<<<<< HEAD
     // ============ Internal Functions ============
 
     /**
@@ -195,7 +186,8 @@
     function _setBeneficiary(address _beneficiary) internal {
         beneficiary = _beneficiary;
         emit BeneficiarySet(_beneficiary);
-=======
+    }
+
     /**
      * @notice Sets the gas oracle for a remote domain.
      * @param _remoteDomain The remote domain.
@@ -204,6 +196,5 @@
     function _setGasOracle(uint32 _remoteDomain, address _gasOracle) internal {
         gasOracles[_remoteDomain] = IGasOracle(_gasOracle);
         emit GasOracleSet(_remoteDomain, _gasOracle);
->>>>>>> e61624a3
     }
 }