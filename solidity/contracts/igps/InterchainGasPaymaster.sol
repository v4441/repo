--- conflicted
+++ resolved
@@ -113,16 +113,7 @@
         override
         returns (uint256)
     {
-<<<<<<< HEAD
-        uint256 gasLimit;
-        if (metadata.length == 0) {
-            gasLimit = DEFAULT_GAS_USAGE;
-        } else {
-            gasLimit = metadata.gasLimit();
-        }
-=======
         uint256 gasLimit = metadata.gasLimit(DEFAULT_GAS_USAGE);
->>>>>>> 73239547
         return quoteGasPayment(message.destination(), gasLimit);
     }
 
