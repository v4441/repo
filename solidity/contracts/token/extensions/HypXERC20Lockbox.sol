--- conflicted
+++ resolved
@@ -18,10 +18,7 @@
         lockbox = IXERC20Lockbox(_lockbox);
         xERC20 = lockbox.XERC20();
         approveLockbox();
-<<<<<<< HEAD
-=======
         _disableInitializers();
->>>>>>> 8ce2a71f
     }
 
     /**
