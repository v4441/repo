// SPDX-License-Identifier: MIT OR Apache-2.0
pragma solidity >=0.8.0;

/*@@@@@@@       @@@@@@@@@
 @@@@@@@@@       @@@@@@@@@
  @@@@@@@@@       @@@@@@@@@
   @@@@@@@@@       @@@@@@@@@
    @@@@@@@@@@@@@@@@@@@@@@@@@
     @@@@@  HYPERLANE  @@@@@@@
    @@@@@@@@@@@@@@@@@@@@@@@@@
   @@@@@@@@@       @@@@@@@@@
  @@@@@@@@@       @@@@@@@@@
 @@@@@@@@@       @@@@@@@@@
@@@@@@@@@       @@@@@@@@*/

// ============ Internal Imports ============

import {IInterchainSecurityModule} from "../../interfaces/IInterchainSecurityModule.sol";
import {LibBit} from "../../libs/LibBit.sol";
import {Message} from "../../libs/Message.sol";

// ============ External Imports ============

import {Address} from "@openzeppelin/contracts/utils/Address.sol";
import {Ownable} from "@openzeppelin/contracts/access/Ownable.sol";
import {Initializable} from "@openzeppelin/contracts-upgradeable/proxy/utils/Initializable.sol";

/**
 * @title AbstractMessageIdAuthorizedIsm
 * @notice Uses external verification options to verify interchain messages which need a authorized caller
 */
abstract contract AbstractMessageIdAuthorizedIsm is
    IInterchainSecurityModule,
    Initializable
{
    using Address for address payable;
    using LibBit for uint256;
    using Message for bytes;
    // ============ Public Storage ============

    /// @notice Maps messageId to whether or not the message has been verified
    /// first bit is boolean for verification
    /// rest of bits is the amount to send to the recipient
    /// @dev bc of the bit packing, we can only send up to 2^255 wei
    /// @dev the first bit is reserved for verification and the rest 255 bits are for the msg.value
    mapping(bytes32 => uint256) public verifiedMessages;
    /// @notice Index of verification bit in verifiedMessages
    uint256 public constant VERIFIED_MASK_INDEX = 255;
    /// @notice address for the authorized hook
    bytes32 public authorizedHook;

    // ============ Events ============

    /// @notice Emitted when a message is received from the external bridge
    event ReceivedMessage(bytes32 indexed messageId);

    // ============ Initializer ============

    function setAuthorizedHook(bytes32 _hook) external initializer {
        require(
            _hook != bytes32(0),
            "AbstractMessageIdAuthorizedIsm: invalid authorized hook"
        );
        authorizedHook = _hook;
    }

    // ============ External Functions ============

    /**
     * @notice Verify a message was received by ISM.
     * @param message Message to verify.
     */
    function verify(
        bytes calldata,
<<<<<<< HEAD
        /*metadata*/ bytes calldata message
    ) external virtual returns (bool) {
        return releaseValueToRecipient(message);
=======
        /*metadata*/
        bytes calldata message
    ) external virtual returns (bool) {
        bool verified = isVerified(message);
        if (verified) {
            releaseValueToRecipient(message);
        }
        return verified;
>>>>>>> 388d2551
    }

    // ============ Public Functions ============

    /**
     * @notice Release the value to the recipient if the message is verified.
     * @param message Message to release value for.
     */
<<<<<<< HEAD
    function releaseValueToRecipient(
        bytes calldata message
    ) public returns (bool) {
        bool verified = isVerified(message);
        if (verified) {
            bytes32 messageId = message.id();
            uint256 _msgValue = verifiedMessages[messageId].clearBit(
                VERIFIED_MASK_INDEX
            );
            if (_msgValue > 0) {
                verifiedMessages[messageId] -= _msgValue;
                payable(message.recipientAddress()).sendValue(_msgValue);
            }
=======
    function releaseValueToRecipient(bytes calldata message) public {
        bytes32 messageId = message.id();
        uint256 _msgValue = verifiedMessages[messageId].clearBit(
            VERIFIED_MASK_INDEX
        );
        if (_msgValue > 0) {
            verifiedMessages[messageId] -= _msgValue;
            payable(message.recipientAddress()).sendValue(_msgValue);
>>>>>>> 388d2551
        }
    }

    /**
     * @notice Check if a message is verified through verifyMessageId first.
     * @param message Message to check.
     */
    function isVerified(bytes calldata message) public view returns (bool) {
        bytes32 messageId = message.id();
        // check for the first bit (used for verification)
        return verifiedMessages[messageId].isBitSet(VERIFIED_MASK_INDEX);
    }

    /**
     * @notice Check if a message is verified through verifyMessageId first.
     * @param message Message to check.
     */
    function isVerified(bytes calldata message) public view returns (bool) {
        bytes32 messageId = message.id();
        // check for the first bit (used for verification)
        return verifiedMessages[messageId].isBitSet(VERIFIED_MASK_INDEX);
    }

    /**
     * @notice Receive a message from the AbstractMessageIdAuthHook
     * @dev Only callable by the authorized hook.
     * @param messageId Hyperlane Id of the message.
     */
    function verifyMessageId(bytes32 messageId) public payable virtual {
        require(
            _isAuthorized(),
            "AbstractMessageIdAuthorizedIsm: sender is not the hook"
        );
        require(
            msg.value < 2 ** VERIFIED_MASK_INDEX,
            "AbstractMessageIdAuthorizedIsm: msg.value must be less than 2^255"
        );

        verifiedMessages[messageId] = msg.value.setBit(VERIFIED_MASK_INDEX);
        emit ReceivedMessage(messageId);
    }

    // ============ Internal Functions ============

    /**
     * @notice Check if sender is authorized to message `verifyMessageId`.
     */
    function _isAuthorized() internal view virtual returns (bool);
}<|MERGE_RESOLUTION|>--- conflicted
+++ resolved
@@ -72,11 +72,6 @@
      */
     function verify(
         bytes calldata,
-<<<<<<< HEAD
-        /*metadata*/ bytes calldata message
-    ) external virtual returns (bool) {
-        return releaseValueToRecipient(message);
-=======
         /*metadata*/
         bytes calldata message
     ) external virtual returns (bool) {
@@ -85,7 +80,6 @@
             releaseValueToRecipient(message);
         }
         return verified;
->>>>>>> 388d2551
     }
 
     // ============ Public Functions ============
@@ -94,21 +88,6 @@
      * @notice Release the value to the recipient if the message is verified.
      * @param message Message to release value for.
      */
-<<<<<<< HEAD
-    function releaseValueToRecipient(
-        bytes calldata message
-    ) public returns (bool) {
-        bool verified = isVerified(message);
-        if (verified) {
-            bytes32 messageId = message.id();
-            uint256 _msgValue = verifiedMessages[messageId].clearBit(
-                VERIFIED_MASK_INDEX
-            );
-            if (_msgValue > 0) {
-                verifiedMessages[messageId] -= _msgValue;
-                payable(message.recipientAddress()).sendValue(_msgValue);
-            }
-=======
     function releaseValueToRecipient(bytes calldata message) public {
         bytes32 messageId = message.id();
         uint256 _msgValue = verifiedMessages[messageId].clearBit(
@@ -117,7 +96,6 @@
         if (_msgValue > 0) {
             verifiedMessages[messageId] -= _msgValue;
             payable(message.recipientAddress()).sendValue(_msgValue);
->>>>>>> 388d2551
         }
     }
 
