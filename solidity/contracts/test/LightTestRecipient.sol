// SPDX-License-Identifier: MIT OR Apache-2.0
<<<<<<< HEAD
pragma solidity ^0.8.17;
=======
pragma solidity >=0.6.11;
>>>>>>> 80005f01

import "./TestRecipient.sol";

contract LightTestRecipient is TestRecipient {
    // solhint-disable-next-line no-empty-blocks
    function handle(
        uint32 _origin,
        bytes32 _sender,
        bytes calldata _data
    ) external override {
        // do nothing
    }
}<|MERGE_RESOLUTION|>--- conflicted
+++ resolved
@@ -1,9 +1,5 @@
 // SPDX-License-Identifier: MIT OR Apache-2.0
-<<<<<<< HEAD
-pragma solidity ^0.8.17;
-=======
 pragma solidity >=0.6.11;
->>>>>>> 80005f01
 
 import "./TestRecipient.sol";
 
