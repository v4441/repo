// SPDX-License-Identifier: Apache-2.0
pragma solidity ^0.8.13;

import {Router} from "../../../Router.sol";

import {ITokenMessenger} from "../interfaces/circle/ITokenMessenger.sol";
import {ICircleMessageTransmitter} from "../interfaces/circle/ICircleMessageTransmitter.sol";
import {ILiquidityLayerAdapter} from "../interfaces/ILiquidityLayerAdapter.sol";

import {IERC20} from "@openzeppelin/contracts/token/ERC20/IERC20.sol";
import {SafeERC20} from "@openzeppelin/contracts/token/ERC20/utils/SafeERC20.sol";

contract CircleBridgeAdapter is ILiquidityLayerAdapter, Router {
<<<<<<< HEAD
    using SafeERC20 for IERC20;

    /// @notice The CircleBridge contract.
    ICircleBridge public circleBridge;
=======
    /// @notice The TokenMessenger contract.
    ITokenMessenger public tokenMessenger;
>>>>>>> 25dfcbae

    /// @notice The Circle MessageTransmitter contract.
    ICircleMessageTransmitter public circleMessageTransmitter;

    /// @notice The LiquidityLayerRouter contract.
    address public liquidityLayerRouter;

    /// @notice Hyperlane domain => Circle domain.
    /// ATM, known Circle domains are Ethereum = 0 and Avalanche = 1.
    /// Note this could result in ambiguity between the Circle domain being
    /// Ethereum or unknown.
    mapping(uint32 => uint32) public hyperlaneDomainToCircleDomain;

    /// @notice Token symbol => address of token on local chain.
    mapping(string => IERC20) public tokenSymbolToAddress;

    /// @notice Local chain token address => token symbol.
    mapping(address => string) public tokenAddressToSymbol;

    /**
     * @notice Emits the nonce of the Circle message when a token is bridged.
     * @param nonce The nonce of the Circle message.
     */
    event BridgedToken(uint64 nonce);

    /**
     * @notice Emitted when the Hyperlane domain to Circle domain mapping is updated.
     * @param hyperlaneDomain The Hyperlane domain.
     * @param circleDomain The Circle domain.
     */
    event DomainAdded(uint32 indexed hyperlaneDomain, uint32 circleDomain);

    /**
     * @notice Emitted when a local token and its token symbol have been added.
     */
    event TokenAdded(address indexed token, string indexed symbol);

    /**
     * @notice Emitted when a local token and its token symbol have been removed.
     */
    event TokenRemoved(address indexed token, string indexed symbol);

    modifier onlyLiquidityLayerRouter() {
        require(msg.sender == liquidityLayerRouter, "!liquidityLayerRouter");
        _;
    }

    /**
     * @param _owner The new owner.
     * @param _tokenMessenger The TokenMessenger contract.
     * @param _circleMessageTransmitter The Circle MessageTransmitter contract.
     * @param _liquidityLayerRouter The LiquidityLayerRouter contract.
     */
    function initialize(
        address _owner,
        address _tokenMessenger,
        address _circleMessageTransmitter,
        address _liquidityLayerRouter
    ) external initializer {
        __Ownable_init();
        _transferOwnership(_owner);

        tokenMessenger = ITokenMessenger(_tokenMessenger);
        circleMessageTransmitter = ICircleMessageTransmitter(
            _circleMessageTransmitter
        );
        liquidityLayerRouter = _liquidityLayerRouter;
    }

    function sendTokens(
        uint32 _destinationDomain,
        bytes32, // _recipientAddress, unused
        address _token,
        uint256 _amount
    ) external onlyLiquidityLayerRouter returns (bytes memory) {
        string memory _tokenSymbol = tokenAddressToSymbol[_token];
        require(
            bytes(_tokenSymbol).length > 0,
            "CircleBridgeAdapter: Unknown token"
        );

        uint32 _circleDomain = hyperlaneDomainToCircleDomain[
            _destinationDomain
        ];
        bytes32 _remoteRouter = _mustHaveRemoteRouter(_destinationDomain);

        // Approve the token to Circle. We assume that the LiquidityLayerRouter
        // has already transferred the token to this contract.
        require(
            IERC20(_token).approve(address(tokenMessenger), _amount),
            "!approval"
        );

        uint64 _nonce = tokenMessenger.depositForBurn(
            _amount,
            _circleDomain,
            _remoteRouter, // Mint to the remote router
            _token
        );

        emit BridgedToken(_nonce);
        return abi.encode(_nonce, _tokenSymbol);
    }

    // Returns the token and amount sent
    function receiveTokens(
        uint32 _originDomain, // Hyperlane domain
        address _recipient,
        uint256 _amount,
        bytes calldata _adapterData // The adapter data from the message
    ) external onlyLiquidityLayerRouter returns (address, uint256) {
        _mustHaveRemoteRouter(_originDomain);
        // The origin Circle domain
        uint32 _originCircleDomain = hyperlaneDomainToCircleDomain[
            _originDomain
        ];
        // Get the token symbol and nonce of the transfer from the _adapterData
        (uint64 _nonce, string memory _tokenSymbol) = abi.decode(
            _adapterData,
            (uint64, string)
        );

        // Require the circle message to have been processed
        bytes32 _nonceId = _circleNonceId(_originCircleDomain, _nonce);
        require(
            circleMessageTransmitter.usedNonces(_nonceId),
            "Circle message not processed yet"
        );

        IERC20 _token = tokenSymbolToAddress[_tokenSymbol];
        require(
            address(_token) != address(0),
            "CircleBridgeAdapter: Unknown token"
        );

        // Transfer the token out to the recipient
        // Circle doesn't charge any fee, so we can safely transfer out the
        // exact amount that was bridged over.
        _token.safeTransfer(_recipient, _amount);

        return (address(_token), _amount);
    }

    // This contract is only a Router to be aware of remote router addresses,
    // and doesn't actually send/handle Hyperlane messages directly
    function _handle(
        uint32, // origin
        bytes32, // sender
        bytes calldata // message
    ) internal pure override {
        revert("No messages expected");
    }

    function addDomain(uint32 _hyperlaneDomain, uint32 _circleDomain)
        external
        onlyOwner
    {
        hyperlaneDomainToCircleDomain[_hyperlaneDomain] = _circleDomain;

        emit DomainAdded(_hyperlaneDomain, _circleDomain);
    }

    function addToken(address _token, string calldata _tokenSymbol)
        external
        onlyOwner
    {
        require(
            _token != address(0) && bytes(_tokenSymbol).length > 0,
            "Cannot add default values"
        );

        // Require the token and token symbol to be unset.
        address _existingToken = address(tokenSymbolToAddress[_tokenSymbol]);
        require(_existingToken == address(0), "token symbol already has token");

        string memory _existingSymbol = tokenAddressToSymbol[_token];
        require(
            bytes(_existingSymbol).length == 0,
            "token already has token symbol"
        );

        tokenAddressToSymbol[_token] = _tokenSymbol;
        tokenSymbolToAddress[_tokenSymbol] = IERC20(_token);

        emit TokenAdded(_token, _tokenSymbol);
    }

    function removeToken(address _token, string calldata _tokenSymbol)
        external
        onlyOwner
    {
        // Require the provided token and token symbols match what's in storage.
        address _existingToken = address(tokenSymbolToAddress[_tokenSymbol]);
        require(_existingToken == _token, "Token mismatch");

        string memory _existingSymbol = tokenAddressToSymbol[_token];
        require(
            keccak256(bytes(_existingSymbol)) == keccak256(bytes(_tokenSymbol)),
            "Token symbol mismatch"
        );

        // Delete them from storage.
        delete tokenSymbolToAddress[_tokenSymbol];
        delete tokenAddressToSymbol[_token];

        emit TokenRemoved(_token, _tokenSymbol);
    }

    /**
     * @notice Gets the Circle nonce ID by hashing _originCircleDomain and _nonce.
     * @param _originCircleDomain Domain of chain where the transfer originated
     * @param _nonce The unique identifier for the message from source to
              destination
     * @return hash of source and nonce
     */
    function _circleNonceId(uint32 _originCircleDomain, uint64 _nonce)
        internal
        pure
        returns (bytes32)
    {
        return keccak256(abi.encodePacked(_originCircleDomain, _nonce));
    }
}<|MERGE_RESOLUTION|>--- conflicted
+++ resolved
@@ -11,15 +11,10 @@
 import {SafeERC20} from "@openzeppelin/contracts/token/ERC20/utils/SafeERC20.sol";
 
 contract CircleBridgeAdapter is ILiquidityLayerAdapter, Router {
-<<<<<<< HEAD
     using SafeERC20 for IERC20;
 
-    /// @notice The CircleBridge contract.
-    ICircleBridge public circleBridge;
-=======
     /// @notice The TokenMessenger contract.
     ITokenMessenger public tokenMessenger;
->>>>>>> 25dfcbae
 
     /// @notice The Circle MessageTransmitter contract.
     ICircleMessageTransmitter public circleMessageTransmitter;
