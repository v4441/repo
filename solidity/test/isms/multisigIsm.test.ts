/* eslint-disable @typescript-eslint/no-floating-promises */
import { SignerWithAddress } from '@nomiclabs/hardhat-ethers/signers';
import { expect } from 'chai';
import { ethers } from 'hardhat';

import { Validator, types, utils } from '@hyperlane-xyz/utils';

import {
  LightTestRecipient__factory,
  TestMailbox,
  TestMailbox__factory,
  TestMultisigIsm,
  TestMultisigIsm__factory,
  TestRecipient__factory,
} from '../../types';
import {
  dispatchMessage,
  dispatchMessageAndReturnMetadata,
  getCommitment,
  signCheckpoint,
} from '../lib/mailboxes';

const ORIGIN_DOMAIN = 1234;
const DESTINATION_DOMAIN = 4321;

// eslint-disable-next-line @typescript-eslint/no-require-imports, @typescript-eslint/no-var-requires
const domainHashTestCases = require('../../../vectors/domainHash.json');

describe('MultisigIsm', async () => {
  let multisigIsm: TestMultisigIsm,
    mailbox: TestMailbox,
    signer: SignerWithAddress,
    nonOwner: SignerWithAddress,
    validators: Validator[];

  before(async () => {
    const signers = await ethers.getSigners();
    [signer, nonOwner] = signers;
    const mailboxFactory = new TestMailbox__factory(signer);
    mailbox = await mailboxFactory.deploy(ORIGIN_DOMAIN);
    validators = await Promise.all(
      signers
        .filter((_, i) => i > 1)
        .map((s) => Validator.fromSigner(s, ORIGIN_DOMAIN, mailbox.address)),
    );
  });

  beforeEach(async () => {
    const multisigIsmFactory = new TestMultisigIsm__factory(signer);
    multisigIsm = await multisigIsmFactory.deploy();
  });

  describe('#constructor', () => {
    it('sets the owner', async () => {
      expect(await multisigIsm.owner()).to.equal(signer.address);
    });
  });

  describe('#moduleType', () => {
    it('returns the correct type', async () => {
      expect(await multisigIsm.moduleType()).to.equal(
        types.InterchainSecurityModuleType.MULTISIG,
      );
    });
  });

  describe('#enrollValidators', () => {
    let validatorAddresses: string[];
    const domains = [ORIGIN_DOMAIN, DESTINATION_DOMAIN];
    before(async () => {
      validatorAddresses = validators.map((v) => v.address);
    });

    it('enrolls validators into multiple validator sets', async () => {
      await multisigIsm.enrollValidators(
        domains,
        domains.map(() => validatorAddresses),
      );

      await Promise.all(
        domains.map(async (domain) => {
          expect(await multisigIsm.validators(domain)).to.deep.equal(
            validatorAddresses,
          );
        }),
      );
    });

    it('emits the ValidatorEnrolled event', async () => {
      expect(
        await multisigIsm.enrollValidators(
          domains,
          domains.map(() => validatorAddresses),
        ),
      )
        .to.emit(multisigIsm, 'ValidatorEnrolled')
        .withArgs(ORIGIN_DOMAIN, validatorAddresses[0], 1);
    });

    it('emits the CommitmentUpdated event', async () => {
      const expectedCommitment = getCommitment(0, validatorAddresses);
      expect(
        await multisigIsm.enrollValidators(
          domains,
          domains.map(() => validatorAddresses),
        ),
      )
        .to.emit(multisigIsm, 'CommitmentUpdated')
        .withArgs(ORIGIN_DOMAIN, expectedCommitment);
    });

    it('reverts when called by a non-owner', async () => {
      await expect(
        multisigIsm.connect(nonOwner).enrollValidators(
          domains,
          domains.map(() => validatorAddresses),
        ),
      ).to.be.revertedWith('Ownable: caller is not the owner');
    });
  });

  describe('#enrollValidator', () => {
    it('enrolls a validator into the validator set', async () => {
      await multisigIsm.enrollValidator(ORIGIN_DOMAIN, validators[0].address);

      expect(await multisigIsm.validators(ORIGIN_DOMAIN)).to.deep.equal([
        validators[0].address,
      ]);
    });

    it('emits the ValidatorEnrolled event', async () => {
      expect(
        await multisigIsm.enrollValidator(ORIGIN_DOMAIN, validators[0].address),
      )
        .to.emit(multisigIsm, 'ValidatorEnrolled')
        .withArgs(ORIGIN_DOMAIN, validators[0].address, 1);
    });

    it('emits the CommitmentUpdated event', async () => {
      const expectedCommitment = getCommitment(0, [validators[0].address]);
      expect(
        await multisigIsm.enrollValidator(ORIGIN_DOMAIN, validators[0].address),
      )
        .to.emit(multisigIsm, 'CommitmentUpdated')
        .withArgs(ORIGIN_DOMAIN, expectedCommitment);
    });

    it('reverts if the validator is already enrolled', async () => {
      await multisigIsm.enrollValidator(ORIGIN_DOMAIN, validators[0].address);
      await expect(
        multisigIsm.enrollValidator(ORIGIN_DOMAIN, validators[0].address),
      ).to.be.revertedWith('already enrolled');
    });

    it('reverts when called by a non-owner', async () => {
      await expect(
        multisigIsm
          .connect(nonOwner)
          .enrollValidator(ORIGIN_DOMAIN, validators[0].address),
      ).to.be.revertedWith('Ownable: caller is not the owner');
    });
  });

  describe('#unenrollValidator', () => {
    beforeEach(async () => {
      await multisigIsm.enrollValidator(ORIGIN_DOMAIN, validators[0].address);
    });

    it('unenrolls a validator from the validator set', async () => {
      await multisigIsm.unenrollValidator(ORIGIN_DOMAIN, validators[0].address);

      expect(await multisigIsm.validators(ORIGIN_DOMAIN)).to.deep.equal([]);
    });

    it('emits the ValidatorUnenrolled event', async () => {
      expect(
        await multisigIsm.unenrollValidator(
          ORIGIN_DOMAIN,
          validators[0].address,
        ),
      )
        .to.emit(multisigIsm, 'ValidatorUnenrolled')
        .withArgs(ORIGIN_DOMAIN, validators[0].address, 0);
    });

    it('emits the CommitmentUpdated event', async () => {
      const expectedCommitment = getCommitment(0, []);
      expect(
        await multisigIsm.unenrollValidator(
          ORIGIN_DOMAIN,
          validators[0].address,
        ),
      )
        .to.emit(multisigIsm, 'CommitmentUpdated')
        .withArgs(ORIGIN_DOMAIN, expectedCommitment);
    });

    it('reverts if the resulting validator set size will be less than the quorum threshold', async () => {
      await multisigIsm.setThreshold(ORIGIN_DOMAIN, 1);

      await expect(
        multisigIsm.unenrollValidator(ORIGIN_DOMAIN, validators[0].address),
      ).to.be.revertedWith('violates quorum threshold');
    });

    it('reverts if the validator is not already enrolled', async () => {
      await expect(
        multisigIsm.unenrollValidator(ORIGIN_DOMAIN, validators[1].address),
      ).to.be.revertedWith('!enrolled');
    });

    it('reverts when called by a non-owner', async () => {
      await expect(
        multisigIsm
          .connect(nonOwner)
          .unenrollValidator(ORIGIN_DOMAIN, validators[0].address),
      ).to.be.revertedWith('Ownable: caller is not the owner');
    });
  });

  describe('#setThresholds', () => {
    let validatorAddresses: string[];
    const domains = [ORIGIN_DOMAIN, DESTINATION_DOMAIN];
    const thresholds = [2, 4];
    before(async () => {
      validatorAddresses = validators.map((v) => v.address);
    });

    beforeEach(async () => {
      await multisigIsm.enrollValidators(
        domains,
        domains.map(() => validatorAddresses),
      );
    });

    it('sets the quorum thresholds', async () => {
      await multisigIsm.setThresholds(domains, thresholds);

      await Promise.all(
        domains.map(async (domain, i) => {
          expect(await multisigIsm.threshold(domain)).to.equal(thresholds[i]);
        }),
      );
    });

    it('emits the SetThreshold event', async () => {
      expect(await multisigIsm.setThresholds(domains, thresholds))
        .to.emit(multisigIsm, 'ThresholdSet')
        .withArgs(ORIGIN_DOMAIN, 2);
    });

    it('emits the CommitmentUpdated event', async () => {
      const expectedCommitment = getCommitment(2, validatorAddresses);
      expect(await multisigIsm.setThresholds(domains, thresholds))
        .to.emit(multisigIsm, 'CommitmentUpdated')
        .withArgs(ORIGIN_DOMAIN, expectedCommitment);
    });

    it('reverts when called by a non-owner', async () => {
      await expect(
        multisigIsm.connect(nonOwner).setThresholds(domains, thresholds),
      ).to.be.revertedWith('Ownable: caller is not the owner');
    });
  });

  describe('#setThreshold', () => {
    beforeEach(async () => {
      // Have 2 validators to allow us to have more than 1 valid
      // quorum threshold
      await multisigIsm.enrollValidator(ORIGIN_DOMAIN, validators[0].address);
      await multisigIsm.enrollValidator(ORIGIN_DOMAIN, validators[1].address);
    });

    it('sets the quorum threshold', async () => {
      await multisigIsm.setThreshold(ORIGIN_DOMAIN, 2);

      expect(await multisigIsm.threshold(ORIGIN_DOMAIN)).to.equal(2);
    });

    it('emits the SetThreshold event', async () => {
      expect(await multisigIsm.setThreshold(ORIGIN_DOMAIN, 2))
        .to.emit(multisigIsm, 'ThresholdSet')
        .withArgs(ORIGIN_DOMAIN, 2);
    });

    it('emits the CommitmentUpdated event', async () => {
      const expectedCommitment = getCommitment(2, [
        validators[0].address,
        validators[1].address,
      ]);
      expect(await multisigIsm.setThreshold(ORIGIN_DOMAIN, 2))
        .to.emit(multisigIsm, 'CommitmentUpdated')
        .withArgs(ORIGIN_DOMAIN, expectedCommitment);
    });

    it('reverts if the new quorum threshold is zero', async () => {
      await expect(
        multisigIsm.setThreshold(ORIGIN_DOMAIN, 0),
      ).to.be.revertedWith('!range');
    });

    it('reverts if the new quorum threshold is greater than the validator set size', async () => {
      await expect(
        multisigIsm.setThreshold(ORIGIN_DOMAIN, 3),
      ).to.be.revertedWith('!range');
    });

    it('reverts when called by a non-owner', async () => {
      await expect(
        multisigIsm.connect(nonOwner).setThreshold(ORIGIN_DOMAIN, 2),
      ).to.be.revertedWith('Ownable: caller is not the owner');
    });
  });

  describe('#validators', () => {
    beforeEach(async () => {
      await multisigIsm.enrollValidators(
        [ORIGIN_DOMAIN],
        [validators.map((v) => v.address)],
      );
    });

    it('returns the validators', async () => {
      expect(await multisigIsm.validators(ORIGIN_DOMAIN)).to.deep.equal(
        validators.map((v) => v.address),
      );
    });
  });

  describe('#validatorsAndThreshold', () => {
    const threshold = 7;
    let message: string;
    beforeEach(async () => {
      await multisigIsm.enrollValidators(
        [ORIGIN_DOMAIN],
        [validators.map((v) => v.address)],
      );
      await multisigIsm.setThreshold(ORIGIN_DOMAIN, threshold);
      const dispatch = await dispatchMessage(
        mailbox,
        DESTINATION_DOMAIN,
        utils.addressToBytes32(multisigIsm.address),
        'hello',
      );
      message = dispatch.message;
    });

    it('returns the validators and threshold', async () => {
      expect(await multisigIsm.validatorsAndThreshold(message)).to.deep.equal([
        validators.map((v) => v.address),
        threshold,
      ]);
    });
  });

  describe('#validatorCount', () => {
    beforeEach(async () => {
      // Must be done sequentially so gas estimation is correct.
      for (const v of validators) {
        await multisigIsm.enrollValidator(ORIGIN_DOMAIN, v.address);
      }
    });

    it('returns the number of validators enrolled in the validator set', async () => {
      expect(await multisigIsm.validatorCount(ORIGIN_DOMAIN)).to.equal(
        validators.length,
      );
    });
  });

  describe('#verify', () => {
    let metadata: string, message: string, recipient: string;
    before(async () => {
      const recipientF = new TestRecipient__factory(signer);
      recipient = (await recipientF.deploy()).address;
    });

    beforeEach(async () => {
      // Must be done sequentially so gas estimation is correct
      // and so that signatures are produced in the same order.
      for (const v of validators) {
        await multisigIsm.enrollValidator(ORIGIN_DOMAIN, v.address);
      }
      await multisigIsm.setThreshold(ORIGIN_DOMAIN, validators.length - 1);

      ({ message, metadata } = await dispatchMessageAndReturnMetadata(
        mailbox,
        multisigIsm,
        DESTINATION_DOMAIN,
        recipient,
        'hello world',
        validators.slice(1),
      ));
    });

    it('returns true when valid metadata is provided', async () => {
      expect(await multisigIsm.verify(metadata, message)).to.be.true;
    });

    it('allows for message processing when valid metadata is provided', async () => {
      const mailboxFactory = new TestMailbox__factory(signer);
      const destinationMailbox = await mailboxFactory.deploy(
        DESTINATION_DOMAIN,
      );
      await destinationMailbox.initialize(signer.address, multisigIsm.address);
      await destinationMailbox.process(metadata, message);
    });

    it('reverts when non-validator signatures are provided', async () => {
      const nonValidator = await Validator.fromSigner(
        signer,
        ORIGIN_DOMAIN,
        mailbox.address,
      );
      const parsedMetadata = utils.parseMultisigIsmMetadata(metadata);
      const nonValidatorSignature = (
        await signCheckpoint(
          parsedMetadata.checkpointRoot,
          parsedMetadata.checkpointIndex,
          mailbox.address,
          [nonValidator],
        )
      )[0];
      parsedMetadata.signatures.push(nonValidatorSignature);
      const modifiedMetadata = utils.formatMultisigIsmMetadata({
        ...parsedMetadata,
        signatures: parsedMetadata.signatures.slice(1),
      });
      await expect(
        multisigIsm.verify(modifiedMetadata, message),
      ).to.be.revertedWith('!threshold');
    });

    it('reverts when the provided validator set does not match the stored commitment', async () => {
      const parsedMetadata = utils.parseMultisigIsmMetadata(metadata);
      const modifiedMetadata = utils.formatMultisigIsmMetadata({
        ...parsedMetadata,
        validators: parsedMetadata.validators.slice(1),
      });
      await expect(
        multisigIsm.verify(modifiedMetadata, message),
      ).to.be.revertedWith('!commitment');
    });

    it('reverts when an invalid merkle proof is provided', async () => {
      const parsedMetadata = utils.parseMultisigIsmMetadata(metadata);
      const modifiedMetadata = utils.formatMultisigIsmMetadata({
        ...parsedMetadata,
        proof: parsedMetadata.proof.reverse(),
      });
      await expect(
        multisigIsm.verify(modifiedMetadata, message),
      ).to.be.revertedWith('!merkle');
    });
  });

  describe('#isEnrolled', () => {
    beforeEach(async () => {
      await multisigIsm.enrollValidator(ORIGIN_DOMAIN, validators[0].address);
    });

    it('returns true if an address is enrolled in the validator set', async () => {
      expect(await multisigIsm.isEnrolled(ORIGIN_DOMAIN, validators[0].address))
        .to.be.true;
    });

    it('returns false if an address is not enrolled in the validator set', async () => {
      expect(await multisigIsm.isEnrolled(ORIGIN_DOMAIN, validators[1].address))
        .to.be.false;
    });
  });

  // TODO: Update rust code to output v2 domain hashes
  // TODO: Update rust code to output checkpoint digests
  describe.skip('#_getDomainHash', () => {
    it('matches Rust-produced domain hashes', async () => {
      // Compare Rust output in json file to solidity output (json file matches
      // hash for local domain of 1000)
      for (const testCase of domainHashTestCases) {
        const { expectedDomainHash } = testCase;
        // This public function on TestMultisigIsm exposes
        // the internal _domainHash on MultisigIsm.
        const domainHash = await multisigIsm.getDomainHash(
          testCase.originDomain,
          testCase.originMailbox,
        );
        expect(domainHash).to.equal(expectedDomainHash);
      }
    });
  });

  // Manually unskip to run gas instrumentation.
  // The JSON that's logged can then be copied to `typescript/sdk/src/consts/multisigIsmVerifyCosts.json`,
  // which is ultimately used for configuring the default ISM overhead IGP.
  describe.skip('#verify gas instrumentation for the OverheadISM', () => {
    const MAX_VALIDATOR_COUNT = 18;
    let metadata: string, message: string, recipient: string;

<<<<<<< HEAD
    let gasOverhead: Record<number, Record<number, number>> = {};
=======
    const gasOverhead: Record<number, Record<number, number>> = {};
>>>>>>> bf9d0ae7

    before(async () => {
      const recipientF = new LightTestRecipient__factory(signer);
      recipient = (await recipientF.deploy()).address;
    });

    after(() => {
<<<<<<< HEAD
      console.log('Instrumented gas overheads:');
=======
      // eslint-disable-next-line no-console
      console.log('Instrumented gas overheads:');
      // eslint-disable-next-line no-console
>>>>>>> bf9d0ae7
      console.log(JSON.stringify(gasOverhead));
    });

    for (
      let numValidators = 1;
      numValidators <= MAX_VALIDATOR_COUNT;
      numValidators++
    ) {
      for (let threshold = 1; threshold <= numValidators; threshold++) {
        it(`instrument mailbox.process gas costs with ${threshold} of ${numValidators} multisig`, async () => {
          const adjustedValidators = validators.slice(0, numValidators);
          // Must be done sequentially so gas estimation is correct
          // and so that signatures are produced in the same order.
          for (const v of adjustedValidators) {
            await multisigIsm.enrollValidator(ORIGIN_DOMAIN, v.address);
          }

          await multisigIsm.setThreshold(ORIGIN_DOMAIN, threshold);

          const maxBodySize = await mailbox.MAX_MESSAGE_BODY_BYTES();
          // The max body is used to estimate an upper bound on gas usage.
          const maxBody = '0x' + 'AA'.repeat(maxBodySize.toNumber());

          ({ message, metadata } = await dispatchMessageAndReturnMetadata(
            mailbox,
            multisigIsm,
            DESTINATION_DOMAIN,
            recipient,
            maxBody,
            adjustedValidators,
            threshold,
            false,
          ));

          const mailboxFactory = new TestMailbox__factory(signer);
          const destinationMailbox = await mailboxFactory.deploy(
            DESTINATION_DOMAIN,
          );
          await destinationMailbox.initialize(
            signer.address,
            multisigIsm.address,
          );
          const gas = await destinationMailbox.estimateGas.process(
            metadata,
            message,
          );

          if (gasOverhead[numValidators] === undefined) {
            gasOverhead[numValidators] = {};
          }
          gasOverhead[numValidators][threshold] = gas.toNumber();
        });
      }
    }
  });
});<|MERGE_RESOLUTION|>--- conflicted
+++ resolved
@@ -496,11 +496,7 @@
     const MAX_VALIDATOR_COUNT = 18;
     let metadata: string, message: string, recipient: string;
 
-<<<<<<< HEAD
-    let gasOverhead: Record<number, Record<number, number>> = {};
-=======
     const gasOverhead: Record<number, Record<number, number>> = {};
->>>>>>> bf9d0ae7
 
     before(async () => {
       const recipientF = new LightTestRecipient__factory(signer);
@@ -508,13 +504,9 @@
     });
 
     after(() => {
-<<<<<<< HEAD
-      console.log('Instrumented gas overheads:');
-=======
       // eslint-disable-next-line no-console
       console.log('Instrumented gas overheads:');
       // eslint-disable-next-line no-console
->>>>>>> bf9d0ae7
       console.log(JSON.stringify(gasOverhead));
     });
 
