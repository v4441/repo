// SPDX-License-Identifier: MIT or Apache-2.0
pragma solidity ^0.8.13;

import {LibBit} from "../../contracts/libs/LibBit.sol";
import {Message} from "../../contracts/libs/Message.sol";
import {MessageUtils} from "./IsmTestUtils.sol";
import {TypeCasts} from "../../contracts/libs/TypeCasts.sol";

import {IMessageDispatcher} from "../../contracts/interfaces/hooks/IMessageDispatcher.sol";
import {IPostDispatchHook} from "../../contracts/interfaces/hooks/IPostDispatchHook.sol";
import {IInterchainSecurityModule} from "../../contracts/interfaces/IInterchainSecurityModule.sol";
import {ERC5164Hook} from "../../contracts/hooks/aggregation/ERC5164Hook.sol";
import {AbstractMessageIdAuthorizedIsm} from "../../contracts/isms/hook/AbstractMessageIdAuthorizedIsm.sol";
import {ERC5164Ism} from "../../contracts/isms/hook/ERC5164Ism.sol";
import {TestMailbox} from "../../contracts/test/TestMailbox.sol";
import {TestRecipient} from "../../contracts/test/TestRecipient.sol";
import {MockMessageDispatcher, MockMessageExecutor} from "../../contracts/mock/MockERC5164.sol";
import {ExternalBridgeTest} from "./ExternalBridgeTest.sol";

contract ERC5164IsmTest is ExternalBridgeTest {
    using LibBit for uint256;
    using TypeCasts for address;
    using Message for bytes;
    using MessageUtils for bytes;

    IMessageDispatcher internal dispatcher;
    MockMessageExecutor internal executor;

    address internal alice = address(0x1);

    event MessageDispatched(
        bytes32 indexed messageId,
        address indexed from,
        uint256 indexed toChainId,
        address to,
        bytes data
    );

    ///////////////////////////////////////////////////////////////////
    ///                            SETUP                            ///
    ///////////////////////////////////////////////////////////////////

    function setUp() public override {
        dispatcher = new MockMessageDispatcher();
        executor = new MockMessageExecutor();
        originMailbox = new TestMailbox(ORIGIN_DOMAIN);
        ism = new ERC5164Ism(address(executor));
        hook = new ERC5164Hook(
            address(originMailbox),
            DESTINATION_DOMAIN,
            address(ism).addressToBytes32(),
            address(dispatcher)
        );
        ism.setAuthorizedHook(TypeCasts.addressToBytes32(address(hook)));
        super.setUp();
    }

    ///////////////////////////////////////////////////////////////////
    ///                            TESTS                            ///
    ///////////////////////////////////////////////////////////////////

    function test_constructor() public {
        vm.expectRevert("ERC5164Ism: invalid executor");
        ism = new ERC5164Ism(alice);

        vm.expectRevert("MailboxClient: invalid mailbox");
        hook = new ERC5164Hook(
            address(0),
            0,
            address(ism).addressToBytes32(),
            address(dispatcher)
        );

        vm.expectRevert(
            "AbstractMessageIdAuthHook: invalid destination domain"
        );
        hook = new ERC5164Hook(
            address(originMailbox),
            0,
            address(ism).addressToBytes32(),
            address(dispatcher)
        );

        vm.expectRevert("AbstractMessageIdAuthHook: invalid ISM");
        hook = new ERC5164Hook(
            address(originMailbox),
            DESTINATION_DOMAIN,
            address(0).addressToBytes32(),
            address(dispatcher)
        );

        vm.expectRevert("ERC5164Hook: invalid dispatcher");
        hook = new ERC5164Hook(
            address(originMailbox),
            DESTINATION_DOMAIN,
            address(ism).addressToBytes32(),
            address(0)
        );
    }

    function testTypes() public view {
        assertEq(hook.hookType(), uint8(IPostDispatchHook.Types.ID_AUTH_ISM));
        assertEq(ism.moduleType(), uint8(IInterchainSecurityModule.Types.NULL));
    }

    function _expectOriginExternalBridgeCall(
        bytes memory _encodedHookData
    ) internal override {
        vm.expectEmit(false, true, true, true, address(dispatcher));
        emit MessageDispatched(
            messageId,
            address(hook),
            DESTINATION_DOMAIN,
            address(ism),
            _encodedHookData
        );
    }

    function test_verify_revertWhen_invalidMetadata() public override {
        assertFalse(ism.verify(new bytes(0), encodedMessage));
    }

    function test_postDispatch_revertWhen_msgValueNotAllowed() public payable {
        originMailbox.updateLatestDispatchedId(messageId);

        vm.expectRevert("ERC5164Hook: no value allowed");
        hook.postDispatch{value: 1}(bytes(""), encodedMessage);
    }

    // override to omit direct external bridge call
    function test_verify_revertsWhen_notAuthorizedHook() public override {
        vm.prank(alice);

        vm.expectRevert(
            "AbstractMessageIdAuthorizedIsm: sender is not the hook"
        );
        ism.verifyMessageId(messageId, 0);
        assertFalse(ism.isVerified(encodedMessage));
    }

    // SKIP - duplicate of test_verify_revertWhen_invalidMetadata
    function test_verify_revertsWhen_incorrectMessageId() public override {}

    function test_verify_revertsWhen_invalidIsm() public override {}

    // SKIP - 5164 ism does not support msg.value
    function test_verify_msgValue_asyncCall() public override {}

    function test_verify_msgValue_externalBridgeCall() public override {}

    function test_verify_valueAlreadyClaimed(uint256) public override {}

<<<<<<< HEAD
    function test_verify_override_msgValue() public override {}

    function testFuzz_postDispatch_refundsExtraValue(uint256) public override {}
=======
    function test_verify_false_arbitraryCall() public override {}
>>>>>>> 47defbf4

    /* ============ helper functions ============ */

    function _externalBridgeDestinationCall(
        bytes memory _encodedHookData,
        uint256 _msgValue
    ) internal override {
        vm.prank(address(executor));
        ism.verifyMessageId(messageId, 0);
    }

    function _encodeExternalDestinationBridgeCall(
        address _from,
        address _to,
        uint256 _msgValue,
        bytes32 _messageId
    ) internal override returns (bytes memory) {
        if (_from == address(hook)) {
            vm.prank(address(executor));
            ism.verifyMessageId{value: _msgValue}(messageId, 0);
        }
    }
}<|MERGE_RESOLUTION|>--- conflicted
+++ resolved
@@ -150,13 +150,11 @@
 
     function test_verify_valueAlreadyClaimed(uint256) public override {}
 
-<<<<<<< HEAD
     function test_verify_override_msgValue() public override {}
 
     function testFuzz_postDispatch_refundsExtraValue(uint256) public override {}
-=======
+
     function test_verify_false_arbitraryCall() public override {}
->>>>>>> 47defbf4
 
     /* ============ helper functions ============ */
 
