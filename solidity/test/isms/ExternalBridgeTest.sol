--- conflicted
+++ resolved
@@ -168,13 +168,8 @@
             MSG_VALUE,
             messageId
         );
-<<<<<<< HEAD
-        ism.verify(externalCalldata, encodedMessage);
-        assertEq(address(testRecipient).balance, MSG_VALUE);
-=======
         assertTrue(ism.verify(externalCalldata, encodedMessage));
         assertEq(address(testRecipient).balance, 1 ether);
->>>>>>> 59910227
     }
 
     function test_verify_revertsWhen_invalidIsm() public virtual {
@@ -317,10 +312,8 @@
         address _sender
     ) internal virtual returns (bytes memory) {}
 
-<<<<<<< HEAD
     receive() external payable {}
-=======
+
     // meant to be mock an arbitrary successful call made by the external bridge
     function verifyMessageId(bytes32 /*messageId*/) public payable {}
->>>>>>> 59910227
 }