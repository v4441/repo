[profile.default]
src = 'contracts'
script = 'script'
out = 'out'
libs = ['node_modules', 'lib']
test = 'test'
cache_path = 'forge-cache'
allow_paths = ["../node_modules"]
solc_version = '0.8.22'
evm_version= 'paris'
optimizer = true
optimizer_runs = 999_999
fs_permissions = [{ access = "read-write", path = "./"}]

[profile.ci]
verbosity = 4

[rpc_endpoints]
mainnet = "https://eth.merkle.io"
optimism = "https://mainnet.optimism.io	"
<<<<<<< HEAD
polygon = "https://rpc.ankr.com/polygon"
=======


[fuzz]
runs = 50
dictionary_weight = 80
>>>>>>> 76619d07
<|MERGE_RESOLUTION|>--- conflicted
+++ resolved
@@ -18,12 +18,8 @@
 [rpc_endpoints]
 mainnet = "https://eth.merkle.io"
 optimism = "https://mainnet.optimism.io	"
-<<<<<<< HEAD
 polygon = "https://rpc.ankr.com/polygon"
-=======
-
 
 [fuzz]
 runs = 50
-dictionary_weight = 80
->>>>>>> 76619d07
+dictionary_weight = 80