#![allow(non_snake_case)]

use async_trait::async_trait;
use ethers::types::H256;
use eyre::Result;
use mockall::*;

use abacus_core::{Indexer, MailboxIndexer, *};

mock! {
    pub Indexer {
        pub fn _get_finalized_block_number(&self) -> Result<u32> {}

        pub fn _fetch_sorted_messages(&self, from: u32, to: u32) -> Result<Vec<(AbacusMessage, LogMeta)>> {}
    }
}

impl std::fmt::Debug for MockIndexer {
    fn fmt(&self, f: &mut std::fmt::Formatter<'_>) -> std::fmt::Result {
        write!(f, "MockIndexer")
    }
}

mock! {
    pub AbacusIndexer {
        pub fn _get_finalized_block_number(&self) -> Result<u32> {}

<<<<<<< HEAD
        pub fn _fetch_sorted_messages(&self, from: u32, to: u32) -> Result<Vec<(RawAbacusMessage, LogMeta)>> {}
        pub fn _fetch_delivered_messages(&self, from: u32, to: u32) -> Result<Vec<(H256, LogMeta)>> {}
=======
        pub fn _fetch_sorted_messages(&self, from: u32, to: u32) -> Result<Vec<(AbacusMessage, LogMeta)>> {}
>>>>>>> 2864a350
    }
}

impl std::fmt::Debug for MockAbacusIndexer {
    fn fmt(&self, f: &mut std::fmt::Formatter<'_>) -> std::fmt::Result {
        write!(f, "MockAbacusIndexer")
    }
}

#[async_trait]
impl Indexer for MockAbacusIndexer {
    async fn get_finalized_block_number(&self) -> Result<u32> {
        self._get_finalized_block_number()
    }
}

#[async_trait]
impl MailboxIndexer for MockAbacusIndexer {
    async fn fetch_sorted_messages(
        &self,
        from: u32,
        to: u32,
    ) -> Result<Vec<(AbacusMessage, LogMeta)>> {
        self._fetch_sorted_messages(from, to)
    }

    async fn fetch_delivered_messages(
        &self,
        from: u32,
        to: u32,
    ) -> Result<Vec<(H256, LogMeta)>> {
        self._fetch_delivered_messages(from, to)
    }
}<|MERGE_RESOLUTION|>--- conflicted
+++ resolved
@@ -25,12 +25,8 @@
     pub AbacusIndexer {
         pub fn _get_finalized_block_number(&self) -> Result<u32> {}
 
-<<<<<<< HEAD
-        pub fn _fetch_sorted_messages(&self, from: u32, to: u32) -> Result<Vec<(RawAbacusMessage, LogMeta)>> {}
+        pub fn _fetch_sorted_messages(&self, from: u32, to: u32) -> Result<Vec<(AbacusMessage, LogMeta)>> {}
         pub fn _fetch_delivered_messages(&self, from: u32, to: u32) -> Result<Vec<(H256, LogMeta)>> {}
-=======
-        pub fn _fetch_sorted_messages(&self, from: u32, to: u32) -> Result<Vec<(AbacusMessage, LogMeta)>> {}
->>>>>>> 2864a350
     }
 }
 
