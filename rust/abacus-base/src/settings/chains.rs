use ethers::abi::AbiEncode;
use ethers::signers::Signer;
use eyre::Context;
use serde::Deserialize;

use abacus_core::{
    AbacusAbi, AbacusProvider, ContractLocator, Inbox, InboxIndexer, InboxValidatorManager,
    InterchainGasPaymaster, InterchainGasPaymasterIndexer, Outbox, OutboxIndexer, Signers,
};
use abacus_ethereum::{
    AbacusProviderBuilder, Connection, EthereumInboxAbi, EthereumInterchainGasPaymasterAbi,
    EthereumOutboxAbi, InboxBuilder, InboxIndexerBuilder, InboxValidatorManagerBuilder,
    InterchainGasPaymasterBuilder, InterchainGasPaymasterIndexerBuilder, MakeableWithProvider,
    OutboxBuilder, OutboxIndexerBuilder,
};
use ethers_prometheus::middleware::{
    ChainInfo, ContractInfo, PrometheusMiddlewareConf, WalletInfo,
};

use crate::{CoreMetrics, IndexSettings};

/// A connection to _some_ blockchain.
///
/// Specify the chain name (enum variant) in toml under the `chain` key
#[derive(Clone, Debug, Deserialize)]
#[serde(tag = "rpcStyle", content = "connection", rename_all = "camelCase")]
pub enum ChainConf {
    /// Ethereum configuration
    Ethereum(Connection),
}

impl Default for ChainConf {
    fn default() -> Self {
        Self::Ethereum(Default::default())
    }
}

/// Ways in which transactions can be submitted to a blockchain.
#[derive(Copy, Clone, Debug, Default, Deserialize)]
#[serde(tag = "type", rename_all = "camelCase")]
pub enum TransactionSubmissionType {
    /// Use the configured signer to sign and submit transactions in the
    /// "default" manner.
    #[default]
    Signer,
    /// Submit transactions via the Gelato relay.
    Gelato,
}

/// Configuration for using the Gelato Relay to interact with some chain.
#[derive(Clone, Debug, Deserialize)]
#[serde(rename_all = "camelCase")]
pub struct GelatoConf {
    /// The sponsor API key for submitting sponsored calls
    pub sponsorapikey: String,
}

/// Addresses for outbox chain contracts
#[derive(Clone, Debug, Deserialize, Default)]
#[serde(rename_all = "camelCase")]
pub struct OutboxAddresses {
    /// Address of the Outbox contract
    pub outbox: String,
    /// Address of the InterchainGasPaymaster contract
    pub interchain_gas_paymaster: Option<String>,
}

/// Addresses for inbox chain contracts
#[derive(Clone, Debug, Deserialize, Default)]
#[serde(rename_all = "camelCase")]
pub struct InboxAddresses {
    /// Address of the Inbox contract
    pub inbox: String,
    /// Address of the InboxValidatorManager contract
    pub validator_manager: String,
}

/// A chain setup is a domain ID, an address on that chain (where the outbox or
/// inbox is deployed) and details for connecting to the chain API.
#[derive(Clone, Debug, Deserialize, Default)]
#[serde(rename_all = "camelCase")]
pub struct ChainSetup<T> {
    /// Chain name
    pub name: String,
    /// Chain domain identifier
    pub domain: String,
    /// Number of blocks until finality
    pub finality_blocks: String,
    /// Addresses of contracts on the chain
    pub addresses: T,
    /// The chain connection details
    #[serde(flatten)]
    pub chain: ChainConf,
    /// How transactions to this chain are submitted.
    #[serde(default)]
    pub txsubmission: TransactionSubmissionType,
    /// Set this key to disable the inbox. Does nothing for outboxes.
    #[serde(default)]
    pub disabled: Option<String>,
    /// Configure chain-specific metrics information. This will automatically
    /// add all contract addresses but will not override any set explicitly.
    /// Use `metrics_conf()` to get the metrics.
    #[serde(default)]
    pub metrics_conf: PrometheusMiddlewareConf,
}

impl<T> ChainSetup<T> {
    /// Get the number of blocks until finality
    pub fn finality_blocks(&self) -> u32 {
        self.finality_blocks
            .parse::<u32>()
            .expect("could not parse finality_blocks")
    }

    /// Try to convert the chain settings into an AbacusProvider.
    pub async fn try_into_provider(
        &self,
        metrics: &CoreMetrics,
    ) -> eyre::Result<Box<dyn AbacusProvider>> {
        let builder = AbacusProviderBuilder {};
        let metrics_conf = {
            let mut cfg = self.metrics_conf.clone();

            if cfg.chain.is_none() {
                cfg.chain = Some(ChainInfo {
                    name: Some(self.name.clone()),
                });
            }

            cfg
        };

<<<<<<< HEAD
        self.build(
            "0x0000000000000000000000000000000000000000",
            None,
            metrics,
            metrics_conf,
            builder,
        )
        .await
=======
        let address = match &self.chain {
            ChainConf::Ethereum(_) => ethers::types::Address::zero().encode_hex(),
        };
        self.build(&address, None, metrics, metrics_conf, builder)
            .await
>>>>>>> 05e10b65
    }

    async fn build<B: MakeableWithProvider + Sync>(
        &self,
        address: &str,
        signer: Option<Signers>,
        metrics: &CoreMetrics,
        metrics_conf: PrometheusMiddlewareConf,
        builder: B,
    ) -> eyre::Result<B::Output> {
        match &self.chain {
            ChainConf::Ethereum(conf) => {
                builder
                    .make_with_connection(
                        conf.clone(),
                        &ContractLocator {
                            chain_name: self.name.clone(),
                            domain: self.domain.parse().expect("invalid uint"),
                            address: address.parse::<ethers::types::Address>()?.into(),
                        },
                        signer,
                        Some(|| metrics.json_rpc_client_metrics()),
                        Some((metrics.provider_metrics(), metrics_conf)),
                    )
                    .await
            }
        }
    }
}

impl ChainSetup<OutboxAddresses> {
    /// Try to convert the chain setting into an Outbox contract
    pub async fn try_into_outbox(
        &self,
        signer: Option<Signers>,
        metrics: &CoreMetrics,
    ) -> eyre::Result<Box<dyn Outbox>> {
        let address = &self.addresses.outbox;
        let builder = OutboxBuilder {};
        self.build(address, signer, metrics, self.metrics_conf(), builder)
            .await
            .context("Building outbox")
    }

    /// Try to convert the chain settings into an Outbox contract indexer
    pub async fn try_into_outbox_indexer(
        &self,
        signer: Option<Signers>,
        metrics: &CoreMetrics,
    ) -> eyre::Result<Box<dyn OutboxIndexer>> {
        let address = &self.addresses.outbox;
        let builder = OutboxIndexerBuilder {
            finality_blocks: self.finality_blocks(),
        };
        self.build(address, signer, metrics, self.metrics_conf(), builder)
            .await
            .context("Building outbox indexer")
    }

    /// Try to convert the chain setting into an InterchainGasPaymaster contract
    pub async fn try_into_interchain_gas_paymaster(
        &self,
        signer: Option<Signers>,
        metrics: &CoreMetrics,
    ) -> eyre::Result<Option<Box<dyn InterchainGasPaymaster>>> {
        if let Some(address) = &self.addresses.interchain_gas_paymaster {
            let builder = InterchainGasPaymasterBuilder {};
            self.build(address, signer, metrics, self.metrics_conf(), builder)
                .await
                .map(Some)
                .context("Building interchain gas paymaster")
        } else {
            Ok(None)
        }
    }

    /// Try to convert the chain settings into a IGP contract indexer
    pub async fn try_into_interchain_gas_paymaster_indexer(
        &self,
        signer: Option<Signers>,
        index: &IndexSettings,
        metrics: &CoreMetrics,
    ) -> eyre::Result<Option<Box<dyn InterchainGasPaymasterIndexer>>> {
        if let Some(address) = &self.addresses.interchain_gas_paymaster {
            let builder = InterchainGasPaymasterIndexerBuilder {
                outbox_address: self.addresses.outbox.parse::<ethers::types::Address>()?,
                from_height: index.from(),
                chunk_size: index.chunk_size(),
                finality_blocks: self.finality_blocks(),
            };
            self.build(address, signer, metrics, self.metrics_conf(), builder)
                .await
                .map(Some)
                .context("Building interchain gas paymaster indexer")
        } else {
            Ok(None)
        }
    }

    /// Get a clone of the metrics conf with correctly configured contract
    /// information.
    pub fn metrics_conf(&self) -> PrometheusMiddlewareConf {
        let mut cfg = self.metrics_conf.clone();

        if cfg.chain.is_none() {
            cfg.chain = Some(ChainInfo {
                name: Some(self.name.clone()),
            });
        }

        if let Ok(addr) = self.addresses.outbox.parse() {
            cfg.contracts.entry(addr).or_insert_with(|| ContractInfo {
                name: Some("outbox".into()),
                functions: EthereumOutboxAbi::fn_map_owned(),
            });
        }
        if let Some(igp) = &self.addresses.interchain_gas_paymaster {
            if let Ok(addr) = igp.parse() {
                cfg.contracts.entry(addr).or_insert_with(|| ContractInfo {
                    name: Some("igp".into()),
                    functions: EthereumInterchainGasPaymasterAbi::fn_map_owned(),
                });
            }
        }
        cfg
    }
}

impl ChainSetup<InboxAddresses> {
    /// Try to convert the chain setting into an inbox contract
    pub async fn try_into_inbox(
        &self,
        signer: Option<Signers>,
        metrics: &CoreMetrics,
    ) -> eyre::Result<Box<dyn Inbox>> {
        let metrics_conf = self.metrics_conf(metrics.agent_name(), &signer);
        let address = &self.addresses.inbox;
        let builder = InboxBuilder {};
        self.build(address, signer, metrics, metrics_conf, builder)
            .await
            .context("Building inbox")
    }

    /// Try to convert the chain settings into an inbox contract indexer.
    pub async fn try_into_inbox_indexer(
        &self,
        signer: Option<Signers>,
        metrics: &CoreMetrics,
    ) -> eyre::Result<Box<dyn InboxIndexer>> {
        let metrics_conf = self.metrics_conf(metrics.agent_name(), &signer);
        let address = &self.addresses.inbox;
        let builder = InboxIndexerBuilder {
            finality_blocks: self.finality_blocks(),
        };
        self.build(address, signer, metrics, metrics_conf, builder)
            .await
            .context("Building inbox indexer")
    }

    /// Try to convert the chain setting into an InboxValidatorManager contract
    pub async fn try_into_inbox_validator_manager(
        &self,
        signer: Option<Signers>,
        metrics: &CoreMetrics,
    ) -> eyre::Result<Box<dyn InboxValidatorManager>> {
        let metrics_conf = self.metrics_conf(metrics.agent_name(), &signer);
        let address = &self.addresses.validator_manager;
        let inbox_address = self.addresses.inbox.parse::<ethers::types::Address>()?;
        let builder = InboxValidatorManagerBuilder { inbox_address };
        self.build(address, signer, metrics, metrics_conf, builder)
            .await
            .context("Building inbox validator manager")
    }

    /// Get a clone of the metrics conf with correctly configured contract
    /// information.
    pub fn metrics_conf(
        &self,
        agent_name: &str,
        signer: &Option<Signers>,
    ) -> PrometheusMiddlewareConf {
        let mut cfg = self.metrics_conf.clone();

        if cfg.chain.is_none() {
            cfg.chain = Some(ChainInfo {
                name: Some(self.name.clone()),
            });
        }

        if let Some(signer) = signer {
            cfg.wallets
                .entry(signer.address())
                .or_insert_with(|| WalletInfo {
                    name: Some(agent_name.into()),
                });
        }
        if let Ok(addr) = self.addresses.inbox.parse() {
            cfg.contracts.entry(addr).or_insert_with(|| ContractInfo {
                name: Some("inbox".into()),
                functions: EthereumInboxAbi::fn_map_owned(),
            });
        }
        if let Ok(addr) = self.addresses.validator_manager.parse() {
            cfg.contracts.entry(addr).or_insert_with(|| ContractInfo {
                name: Some("ivm".into()),
                functions: EthereumOutboxAbi::fn_map_owned(),
            });
        }
        cfg
    }
}<|MERGE_RESOLUTION|>--- conflicted
+++ resolved
@@ -130,22 +130,11 @@
             cfg
         };
 
-<<<<<<< HEAD
-        self.build(
-            "0x0000000000000000000000000000000000000000",
-            None,
-            metrics,
-            metrics_conf,
-            builder,
-        )
-        .await
-=======
         let address = match &self.chain {
             ChainConf::Ethereum(_) => ethers::types::Address::zero().encode_hex(),
         };
         self.build(&address, None, metrics, metrics_conf, builder)
             .await
->>>>>>> 05e10b65
     }
 
     async fn build<B: MakeableWithProvider + Sync>(
