{
  "environment": "test",
  "chains": {
    "test1": {
      "name": "test1",
      "domain": "13371",
      "addresses": {
        "mailbox": "0xA51c1fc2f0D1a1b8494Ed1FE312d7C3a78Ed91C0",
        "interchainGasPaymaster": "0x0165878A594ca255338adfa4d48449f69242Eb8F",
        "validatorAnnounce": "0x0DCd1Bf9A1b36cE34237eEaFef220932846BCD82"
      },
      "signer": null,
      "protocol": "ethereum",
      "finalityBlocks": "0",
      "connection": {
        "type": "http",
        "url": ""
      },
      "index": {
<<<<<<< HEAD
        "from": "2"
=======
        "from": "1"
>>>>>>> 9444a4ad
      }
    },
    "test2": {
      "name": "test2",
      "domain": "13372",
      "addresses": {
        "mailbox": "0x7a2088a1bFc9d81c55368AE168C2C02570cB814F",
        "interchainGasPaymaster": "0xc6e7DF5E7b4f2A278906862b61205850344D4e7d",
        "validatorAnnounce": "0x09635F643e140090A9A8Dcd712eD6285858ceBef"
      },
      "signer": null,
      "protocol": "ethereum",
      "finalityBlocks": "1",
      "connection": {
        "type": "http",
        "url": ""
      },
      "index": {
<<<<<<< HEAD
        "from": "17"
=======
        "from": "15"
>>>>>>> 9444a4ad
      }
    },
    "test3": {
      "name": "test3",
      "domain": "13373",
      "addresses": {
        "mailbox": "0x70e0bA845a1A0F2DA3359C97E0285013525FFC49",
        "interchainGasPaymaster": "0xa82fF9aFd8f496c3d6ac40E2a0F282E47488CFc9",
        "validatorAnnounce": "0x4826533B4897376654Bb4d4AD88B7faFD0C98528"
      },
      "signer": null,
      "protocol": "ethereum",
      "finalityBlocks": "2",
      "connection": {
        "type": "http",
        "url": ""
      },
      "index": {
<<<<<<< HEAD
        "from": "32"
=======
        "from": "30"
>>>>>>> 9444a4ad
      }
    }
  },
  "db": "db_path",
  "tracing": {
    "level": "debug",
    "fmt": "json"
  }
}<|MERGE_RESOLUTION|>--- conflicted
+++ resolved
@@ -17,11 +17,7 @@
         "url": ""
       },
       "index": {
-<<<<<<< HEAD
-        "from": "2"
-=======
         "from": "1"
->>>>>>> 9444a4ad
       }
     },
     "test2": {
@@ -40,11 +36,7 @@
         "url": ""
       },
       "index": {
-<<<<<<< HEAD
-        "from": "17"
-=======
         "from": "15"
->>>>>>> 9444a4ad
       }
     },
     "test3": {
@@ -63,11 +55,7 @@
         "url": ""
       },
       "index": {
-<<<<<<< HEAD
-        "from": "32"
-=======
         "from": "30"
->>>>>>> 9444a4ad
       }
     }
   },
