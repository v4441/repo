--- conflicted
+++ resolved
@@ -12,10 +12,6 @@
         "url": ""
       },
       "addresses": {
-<<<<<<< HEAD
-        "inbox": "0x67d269191c92Caf3cD7723F116c85e6E9bf55933",
-        "validatorManager": "0x7a2088a1bFc9d81c55368AE168C2C02570cB814F"
-=======
         "inbox": "0x4A679253410272dd5232B3Ff7cF5dbB88f295319",
         "validatorManager": "0x4ed7c70F96B99c776995fB64377f0d4aB3B0e1C1"
       },
@@ -28,7 +24,6 @@
             "name": "inbox"
           }
         }
->>>>>>> 9c888333
       }
     },
     "test3": {
@@ -48,12 +43,7 @@
   },
   "outbox": {
     "addresses": {
-<<<<<<< HEAD
-      "outbox": "0xa513E6E4b8f2a923D98304ec87F64353C4D5C853",
-      "interchainGasPaymaster": "0xe7f1725E7734CE288F8367e1Bb143E90bb3F0512"
-=======
       "outbox": "0x5FC8d32690cc91D4c39d9d3abcBD16989F875707"
->>>>>>> 9c888333
     },
     "domain": "13371",
     "name": "test1",
