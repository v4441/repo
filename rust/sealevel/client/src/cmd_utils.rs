--- conflicted
+++ resolved
@@ -1,16 +1,18 @@
-use clap::builder::{TypedValueParser, ValueParser};
-use clap::Arg;
-use std::ffi::OsStr;
-use std::marker::PhantomData;
-use std::str::FromStr;
 use std::{
     collections::HashMap,
+    ffi::OsStr,
     fs::File,
     io::Write,
+    marker::PhantomData,
     path::{Path, PathBuf},
     process::{Command, Stdio},
+    str::FromStr,
 };
 
+use clap::{
+    builder::{TypedValueParser, ValueParser},
+    Arg,
+};
 use solana_client::{client_error::ClientError, rpc_client::RpcClient};
 use solana_sdk::{
     commitment_config::CommitmentConfig,
@@ -18,52 +20,6 @@
     signature::{Keypair, Signer},
 };
 
-<<<<<<< HEAD
-=======
-/// Open a file in append mode, or create it if it does not exist.
-fn append_to(p: impl AsRef<Path>) -> File {
-    File::options()
-        .create(true)
-        .append(true)
-        .open(p)
-        .expect("Failed to open file")
-}
-
-pub fn build_cmd(
-    cmd: &[&str],
-    log: impl AsRef<Path>,
-    log_all: bool,
-    wd: Option<&str>,
-    env: Option<&HashMap<&str, &str>>,
-    assert_success: bool,
-) {
-    assert!(!cmd.is_empty(), "Must specify a command!");
-    let mut c = Command::new(cmd[0]);
-    c.args(&cmd[1..]);
-    if log_all {
-        c.stdout(Stdio::inherit());
-        c.stderr(Stdio::inherit());
-    } else {
-        c.stdout(append_to(log.as_ref()));
-        c.stderr(append_to(log));
-    }
-    if let Some(wd) = wd {
-        c.current_dir(wd);
-    }
-    if let Some(env) = env {
-        c.envs(env);
-    }
-    let status = c.status().expect("Failed to run command");
-    if assert_success {
-        assert!(
-            status.success(),
-            "Command returned non-zero exit code: {}",
-            cmd.join(" ")
-        );
-    }
-}
-
->>>>>>> 2fc4903a
 pub(crate) fn account_exists(client: &RpcClient, account: &Pubkey) -> Result<bool, ClientError> {
     // Using `get_account_with_commitment` instead of `get_account` so we get Ok(None) when the account
     // doesn't exist, rather than an error
@@ -196,6 +152,7 @@
     let mut c = Command::new(cmd[0]);
     c.args(&cmd[1..]);
     c.stdout(Stdio::inherit());
+    c.stderr(Stdio::inherit());
     if let Some(wd) = wd {
         c.current_dir(wd);
     }
