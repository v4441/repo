--- conflicted
+++ resolved
@@ -11,10 +11,7 @@
     Context, CoreCmd, CoreDeploy, CoreSubCmd,
 };
 use hyperlane_core::H256;
-<<<<<<< HEAD
-=======
 use hyperlane_sealevel_igp::accounts::{SOL_DECIMALS, TOKEN_EXCHANGE_RATE_SCALE};
->>>>>>> 9045f836
 
 pub(crate) fn process_core_cmd(mut ctx: Context, cmd: CoreCmd) {
     match cmd.cmd {
@@ -36,10 +33,8 @@
 
             let (igp_program_id, igp_program_data, igp_account) = deploy_igp(
                 &mut ctx,
-                core.use_existing_keys,
+                &core,
                 &key_dir,
-                &core.built_so_dir,
-                &log_file,
             );
 
             let program_ids = CoreProgramIds {
@@ -47,11 +42,8 @@
                 validator_announce: validator_announce_program_id,
                 multisig_ism_message_id: ism_program_id,
                 igp_program_id,
-<<<<<<< HEAD
                 igp_program_data,
-=======
                 overhead_igp_account,
->>>>>>> 9045f836
                 igp_account,
             };
             write_program_ids(&core_dir, program_ids);
@@ -178,26 +170,6 @@
     program_id
 }
 
-<<<<<<< HEAD
-fn deploy_igp(
-    ctx: &mut Context,
-    use_existing_key: bool,
-    key_dir: &Path,
-    built_so_dir: &Path,
-    log_file: impl AsRef<Path>,
-) -> (Pubkey, Pubkey, Pubkey) {
-    let (keypair, keypair_path) = create_and_write_keypair(
-        key_dir,
-        "hyperlane_sealevel_igp-keypair.json",
-        use_existing_key,
-    );
-    let program_id = keypair.pubkey();
-
-    deploy_program(
-        &ctx.payer_path,
-        keypair_path.to_str().unwrap(),
-        built_so_dir
-=======
 #[allow(clippy::too_many_arguments)]
 fn deploy_igp(ctx: &mut Context, core: &CoreDeploy, key_dir: &Path) -> (Pubkey, Pubkey, Pubkey) {
     use hyperlane_sealevel_igp::{
@@ -259,15 +231,10 @@
         &ctx.payer_path,
         keypair_path.to_str().unwrap(),
         core.built_so_dir
->>>>>>> 9045f836
             .join("hyperlane_sealevel_igp.so")
             .to_str()
             .unwrap(),
         &ctx.client.url(),
-<<<<<<< HEAD
-        log_file,
-=======
->>>>>>> 9045f836
     );
 
     println!("Deployed IGP at program ID {}", program_id);
@@ -277,13 +244,7 @@
         hyperlane_sealevel_igp::instruction::init_instruction(program_id, ctx.payer.pubkey())
             .unwrap();
 
-<<<<<<< HEAD
-    ctx.instructions.push(instruction);
-    ctx.send_transaction(&[&ctx.payer]);
-    ctx.instructions.clear();
-=======
-    ctx.new_txn().add(instruction).send_with_payer();
->>>>>>> 9045f836
+    ctx.new_txn().add(instruction).send_with_payer();
 
     let (program_data_account, _program_data_bump) = Pubkey::find_program_address(
         hyperlane_sealevel_igp::igp_program_data_pda_seeds!(),
@@ -301,76 +262,13 @@
         ctx.payer.pubkey(),
     )
     .unwrap();
-<<<<<<< HEAD
-    ctx.instructions.push(instruction);
-    ctx.send_transaction(&[&ctx.payer]);
-    ctx.instructions.clear();
-=======
-
-    ctx.new_txn().add(instruction).send_with_payer();
->>>>>>> 9045f836
+
+    ctx.new_txn().add(instruction).send_with_payer();
 
     let (igp_account, _igp_account_bump) =
         Pubkey::find_program_address(hyperlane_sealevel_igp::igp_pda_seeds!(salt), &program_id);
     println!("Initialized IGP account {}", igp_account);
 
-<<<<<<< HEAD
-    // Set gas oracle for remote domain 13376
-    let instruction = hyperlane_sealevel_igp::instruction::set_gas_oracle_configs_instruction(
-        program_id,
-        igp_account,
-        ctx.payer.pubkey(),
-        vec![hyperlane_sealevel_igp::instruction::GasOracleConfig {
-            domain: 13376,
-            gas_oracle: Some(hyperlane_sealevel_igp::accounts::GasOracle::RemoteGasData(
-                hyperlane_sealevel_igp::accounts::RemoteGasData {
-                    token_exchange_rate:
-                        hyperlane_sealevel_igp::accounts::TOKEN_EXCHANGE_RATE_SCALE,
-                    gas_price: 1u128,
-                    token_decimals: hyperlane_sealevel_igp::accounts::SOL_DECIMALS,
-                },
-            )),
-        }],
-    )
-    .unwrap();
-
-    ctx.instructions.push(instruction);
-    ctx.send_transaction(&[&ctx.payer]);
-    ctx.instructions.clear();
-
-    println!("Set gas oracle for remote domain 13376");
-
-    // Now make a gas payment for the actual message ID that is sent
-    // So it passes the relayer's payment enforcement policy
-    let message_id =
-        H256::from_str("0x7b8ba684e5ce44f898c5fa81785c83a00e32b5bef3412e648eb7a17bec497685")
-            .unwrap();
-    let unique_gas_payment_keypair = Keypair::new();
-    let (instruction, gas_payment_data_account) =
-        hyperlane_sealevel_igp::instruction::pay_for_gas_instruction(
-            program_id,
-            ctx.payer.pubkey(),
-            igp_account,
-            unique_gas_payment_keypair.pubkey(),
-            message_id,
-            13376,
-            100000,
-        )
-        .unwrap();
-    ctx.instructions.push(instruction);
-    ctx.send_transaction(&[&ctx.payer, &unique_gas_payment_keypair]);
-    ctx.instructions.clear();
-
-    println!(
-        "Made a payment for message {} with gas payment data account {}",
-        message_id, gas_payment_data_account
-    );
-
-    (program_id, program_data_account, igp_account)
-}
-
-#[derive(Debug)]
-=======
     let instruction = hyperlane_sealevel_igp::instruction::init_overhead_igp_instruction(
         program_id,
         ctx.payer.pubkey(),
@@ -433,9 +331,10 @@
     // TODO: this payment logic should be in the transfer remote and this block of code needs to be
     //  removed after that
     if core.remote_domains.contains(&13376) {
-        // Now make a gas payment for a message ID
+        // Now make a gas payment for the actual message ID that is sent
+        // So it passes the relayer's payment enforcement policy
         let message_id =
-            H256::from_str("0x6969000000000000000000000000000000000000000000000000000000006969")
+            H256::from_str("0x7b8ba684e5ce44f898c5fa81785c83a00e32b5bef3412e648eb7a17bec497685")
                 .unwrap();
         let unique_gas_payment_keypair = Keypair::new();
         let (instruction, gas_payment_data_account) =
@@ -464,7 +363,6 @@
 }
 
 #[derive(Debug, Serialize, Deserialize)]
->>>>>>> 9045f836
 pub(crate) struct CoreProgramIds {
     #[serde(with = "serde_pubkey")]
     pub mailbox: Pubkey,
@@ -472,26 +370,10 @@
     pub validator_announce: Pubkey,
     #[serde(with = "serde_pubkey")]
     pub multisig_ism_message_id: Pubkey,
-<<<<<<< HEAD
+    #[serde(with = "serde_pubkey")]
     pub igp_program_id: Pubkey,
+    #[serde(with = "serde_pubkey")]
     pub igp_program_data: Pubkey,
-    pub igp_account: Pubkey,
-}
-
-impl From<PrettyCoreProgramIds> for CoreProgramIds {
-    fn from(program_ids: PrettyCoreProgramIds) -> Self {
-        Self {
-            mailbox: Pubkey::from_str(program_ids.mailbox.as_str()).unwrap(),
-            validator_announce: Pubkey::from_str(program_ids.validator_announce.as_str()).unwrap(),
-            multisig_ism_message_id: Pubkey::from_str(program_ids.multisig_ism_message_id.as_str())
-                .unwrap(),
-            igp_program_id: Pubkey::from_str(program_ids.igp_program_id.as_str()).unwrap(),
-            igp_program_data: Pubkey::from_str(program_ids.igp_program_data.as_str()).unwrap(),
-            igp_account: Pubkey::from_str(program_ids.igp_account.as_str()).unwrap(),
-        }
-=======
-    #[serde(with = "serde_pubkey")]
-    pub igp_program_id: Pubkey,
     #[serde(with = "serde_pubkey")]
     pub overhead_igp_account: Pubkey,
     #[serde(with = "serde_pubkey")]
@@ -509,30 +391,8 @@
     enum RawPubkey {
         String(String),
         Bytes(Vec<u8>),
->>>>>>> 9045f836
-    }
-
-<<<<<<< HEAD
-#[derive(Debug, Serialize, Deserialize)]
-struct PrettyCoreProgramIds {
-    mailbox: String,
-    validator_announce: String,
-    multisig_ism_message_id: String,
-    igp_program_id: String,
-    igp_program_data: String,
-    igp_account: String,
-}
-
-impl From<CoreProgramIds> for PrettyCoreProgramIds {
-    fn from(program_ids: CoreProgramIds) -> Self {
-        Self {
-            mailbox: program_ids.mailbox.to_string(),
-            validator_announce: program_ids.validator_announce.to_string(),
-            multisig_ism_message_id: program_ids.multisig_ism_message_id.to_string(),
-            igp_program_id: program_ids.igp_program_id.to_string(),
-            igp_program_data: program_ids.igp_program_data.to_string(),
-            igp_account: program_ids.igp_account.to_string(),
-=======
+    }
+
     pub fn serialize<S: Serializer>(k: &Pubkey, ser: S) -> Result<S::Ok, S::Error> {
         ser.serialize_str(&k.to_string())
     }
@@ -541,7 +401,6 @@
         match RawPubkey::deserialize(de)? {
             RawPubkey::String(s) => Pubkey::from_str(&s).map_err(serde::de::Error::custom),
             RawPubkey::Bytes(b) => Pubkey::try_from_slice(&b).map_err(serde::de::Error::custom),
->>>>>>> 9045f836
         }
     }
 }
