#![allow(clippy::enum_variant_names)]
#![allow(missing_docs)]

use std::collections::HashMap;
use std::fmt::{self, Debug, Display};
use std::sync::Arc;

use async_trait::async_trait;
use ethers::prelude::*;
use eyre::Result;
use tracing::instrument;

use abacus_core::{
    AbacusAbi, AbacusChain, AbacusCommon, AbacusContract, Address, ChainCommunicationError,
<<<<<<< HEAD
    ContractLocator, Inbox, InboxIndexer, Indexer, MessageStatus, TxOutcome,
=======
    ContractLocator, Inbox, InboxIndexer, Indexer, MessageStatus,
>>>>>>> 05e10b65
};

use crate::contracts::inbox::{Inbox as EthereumInboxInternal, INBOX_ABI};
use crate::trait_builder::MakeableWithProvider;

impl<M> Display for EthereumInboxInternal<M>
where
    M: Middleware,
{
    fn fmt(&self, f: &mut fmt::Formatter<'_>) -> fmt::Result {
        write!(f, "{:?}", self)
    }
}

pub struct InboxBuilder {}

#[async_trait]
impl MakeableWithProvider for InboxBuilder {
    type Output = Box<dyn Inbox>;

    async fn make_with_provider<M: Middleware + 'static>(
        &self,
        provider: M,
        locator: &ContractLocator,
    ) -> Self::Output {
        Box::new(EthereumInbox::new(Arc::new(provider), locator).await)
    }
}

pub struct InboxIndexerBuilder {
    pub finality_blocks: u32,
}

#[async_trait]
impl MakeableWithProvider for InboxIndexerBuilder {
    type Output = Box<dyn InboxIndexer>;

    async fn make_with_provider<M: Middleware + 'static>(
        &self,
        provider: M,
        locator: &ContractLocator,
    ) -> Self::Output {
        Box::new(EthereumInboxIndexer::new(
            Arc::new(provider),
            locator,
            self.finality_blocks,
        ))
    }
}

#[derive(Debug)]
pub struct EthereumInboxIndexer<M>
where
    M: Middleware,
{
    contract: Arc<EthereumInboxInternal<M>>,
    provider: Arc<M>,
    finality_blocks: u32,
}

impl<M> EthereumInboxIndexer<M>
where
    M: Middleware + 'static,
{
    pub fn new(provider: Arc<M>, locator: &ContractLocator, finality_blocks: u32) -> Self {
        let contract = Arc::new(EthereumInboxInternal::new(
            &locator.address,
            provider.clone(),
        ));
        Self {
            contract,
            provider,
            finality_blocks,
        }
    }
}

#[async_trait]
impl<M> Indexer for EthereumInboxIndexer<M>
where
    M: Middleware + 'static,
{
    async fn get_finalized_block_number(&self) -> Result<u32> {
        Ok(self
            .provider
            .get_block_number()
            .await?
            .as_u32()
            .saturating_sub(self.finality_blocks))
    }
}

#[async_trait]
impl<M> InboxIndexer for EthereumInboxIndexer<M>
where
    M: Middleware + 'static,
{
    #[instrument(err, skip(self))]
    async fn fetch_processed_messages(
        &self,
        from: u32,
        to: u32,
    ) -> Result<Vec<(H256, abacus_core::LogMeta)>> {
        Ok(self
            .contract
            .process_filter()
            .from_block(from)
            .to_block(to)
            .query_with_meta()
            .await?
            .into_iter()
            .map(|(event, meta)| (H256::from(event.message_hash), meta.into()))
            .collect())
    }
}

/// A struct that provides access to an Ethereum inbox contract
#[derive(Debug)]
pub struct EthereumInbox<M>
where
    M: Middleware,
{
    contract: Arc<EthereumInboxInternal<M>>,
    remote_domain: u32,
    chain_name: String,
    local_domain: u32,
}

impl<M> EthereumInbox<M>
where
    M: Middleware,
{
    /// Create a reference to a inbox at a specific Ethereum address on some
    /// chain
    pub async fn new(
        provider: Arc<M>,
        ContractLocator {
            chain_name,
            domain,
            address,
        }: &ContractLocator,
    ) -> Self {
        let contract = Arc::new(EthereumInboxInternal::new(address, provider));
        let remote_domain = contract
            .remote_domain()
            .call()
            .await
            .expect("Failed to get inbox's local_domain");
        debug_assert_eq!(
            contract
                .local_domain()
                .call()
                .await
                .expect("Failed to get inbox's remote_domain"),
            *domain
        );
        Self {
            contract,
            remote_domain,
            local_domain: *domain,
            chain_name: chain_name.to_owned(),
        }
    }
}

impl<M> AbacusChain for EthereumInbox<M>
where
    M: Middleware + 'static,
{
    fn chain_name(&self) -> &str {
        &self.chain_name
    }

    fn local_domain(&self) -> u32 {
        self.local_domain
    }
}

impl<M> AbacusContract for EthereumInbox<M>
where
    M: Middleware + 'static,
{
    fn address(&self) -> H256 {
        self.contract.address().into()
    }
}

#[async_trait]
impl<M> AbacusCommon for EthereumInbox<M>
where
    M: Middleware + 'static,
{
<<<<<<< HEAD
    #[tracing::instrument(err)]
    async fn status(&self, txid: H256) -> Result<Option<TxOutcome>, ChainCommunicationError> {
        let receipt_opt = self
            .contract
            .client()
            .get_transaction_receipt(txid)
            .await
            .map_err(|e| Box::new(e) as Box<dyn StdError + Send + Sync>)?;

        Ok(receipt_opt.map(Into::into))
    }

=======
>>>>>>> 05e10b65
    #[tracing::instrument(err)]
    async fn validator_manager(&self) -> Result<H256, ChainCommunicationError> {
        Ok(self.contract.validator_manager().call().await?.into())
    }
}

#[async_trait]
impl<M> Inbox for EthereumInbox<M>
where
    M: Middleware + 'static,
{
    fn remote_domain(&self) -> u32 {
        self.remote_domain
    }

    #[tracing::instrument(err)]
    async fn message_status(&self, leaf: H256) -> Result<MessageStatus, ChainCommunicationError> {
        let status = self.contract.messages(leaf.into()).call().await?;
        Ok(MessageStatus::try_from(status).expect("Bad status from solidity"))
    }

    fn contract_address(&self) -> Address {
        self.contract.address().into()
    }
}

pub struct EthereumInboxAbi;

impl AbacusAbi for EthereumInboxAbi {
    fn fn_map() -> HashMap<Selector, &'static str> {
        super::extract_fn_map(&INBOX_ABI)
    }
}<|MERGE_RESOLUTION|>--- conflicted
+++ resolved
@@ -12,11 +12,7 @@
 
 use abacus_core::{
     AbacusAbi, AbacusChain, AbacusCommon, AbacusContract, Address, ChainCommunicationError,
-<<<<<<< HEAD
-    ContractLocator, Inbox, InboxIndexer, Indexer, MessageStatus, TxOutcome,
-=======
     ContractLocator, Inbox, InboxIndexer, Indexer, MessageStatus,
->>>>>>> 05e10b65
 };
 
 use crate::contracts::inbox::{Inbox as EthereumInboxInternal, INBOX_ABI};
@@ -209,21 +205,6 @@
 where
     M: Middleware + 'static,
 {
-<<<<<<< HEAD
-    #[tracing::instrument(err)]
-    async fn status(&self, txid: H256) -> Result<Option<TxOutcome>, ChainCommunicationError> {
-        let receipt_opt = self
-            .contract
-            .client()
-            .get_transaction_receipt(txid)
-            .await
-            .map_err(|e| Box::new(e) as Box<dyn StdError + Send + Sync>)?;
-
-        Ok(receipt_opt.map(Into::into))
-    }
-
-=======
->>>>>>> 05e10b65
     #[tracing::instrument(err)]
     async fn validator_manager(&self) -> Result<H256, ChainCommunicationError> {
         Ok(self.contract.validator_manager().call().await?.into())
