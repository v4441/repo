//! Interfaces to the ethereum contracts

#![forbid(unsafe_code)]
#![warn(missing_docs)]

use std::collections::HashMap;

use ethers::abi::FunctionExt;
use ethers::prelude::{abi, Lazy, Middleware};

#[cfg(not(doctest))]
pub use self::{
<<<<<<< HEAD
    interchain_gas::*, interchain_security_module::*, mailbox::*, multisig_ism::*, provider::*,
    routing_ism::*, rpc_clients::*, signers::*, trait_builder::*, validator_announce::*,
=======
    config::*, interchain_gas::*, interchain_security_module::*, mailbox::*, multisig_ism::*,
    provider::*, rpc_clients::*, signers::*, trait_builder::*, validator_announce::*,
>>>>>>> 409faf9f
};

#[cfg(not(doctest))]
mod tx;

/// Mailbox abi
#[cfg(not(doctest))]
mod mailbox;

#[cfg(not(doctest))]
mod trait_builder;

/// Provider abi
#[cfg(not(doctest))]
mod provider;

/// InterchainGasPaymaster abi
#[cfg(not(doctest))]
mod interchain_gas;

/// interchain_security_module abi
#[cfg(not(doctest))]
mod interchain_security_module;

/// MultisigIsm abi
#[cfg(not(doctest))]
mod multisig_ism;

/// RoutingIsm abi
#[cfg(not(doctest))]
mod routing_ism;

/// ValidatorAnnounce abi
#[cfg(not(doctest))]
mod validator_announce;

/// Generated contract bindings.
#[cfg(not(doctest))]
mod contracts;

/// Ethers JSONRPC Client implementations
mod rpc_clients;

mod signers;

mod config;

fn extract_fn_map(abi: &'static Lazy<abi::Abi>) -> HashMap<Vec<u8>, &'static str> {
    abi.functions()
        .map(|f| (f.selector().to_vec(), f.name.as_str()))
        .collect()
}<|MERGE_RESOLUTION|>--- conflicted
+++ resolved
@@ -10,13 +10,9 @@
 
 #[cfg(not(doctest))]
 pub use self::{
-<<<<<<< HEAD
-    interchain_gas::*, interchain_security_module::*, mailbox::*, multisig_ism::*, provider::*,
-    routing_ism::*, rpc_clients::*, signers::*, trait_builder::*, validator_announce::*,
-=======
     config::*, interchain_gas::*, interchain_security_module::*, mailbox::*, multisig_ism::*,
-    provider::*, rpc_clients::*, signers::*, trait_builder::*, validator_announce::*,
->>>>>>> 409faf9f
+    provider::*, routing_ism::*, rpc_clients::*, signers::*, trait_builder::*,
+    validator_announce::*,
 };
 
 #[cfg(not(doctest))]
