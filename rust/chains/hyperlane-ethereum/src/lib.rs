//! Interfaces to the ethereum contracts

#![forbid(unsafe_code)]
#![warn(missing_docs)]

use std::collections::HashMap;

use ethers::abi::FunctionExt;
use ethers::prelude::{abi, BlockId, BlockNumber, Http, Lazy, Middleware, NameOrAddress, Provider};

use hyperlane_core::*;

#[cfg(not(doctest))]
<<<<<<< HEAD
pub use self::{
    interchain_gas::*, mailbox::*, multisig_ism::*, provider::*, rpc_clients::*, signers::*,
    trait_builder::*, validator_announce::*,
=======
pub use crate::{
    fallback::*, interchain_gas::*, interchain_security_module::*, mailbox::*, multisig_ism::*,
    provider::*, signers::*, trait_builder::*, validator_announce::*,
>>>>>>> 1df5ac7c
};

#[cfg(not(doctest))]
mod tx;

/// Mailbox abi
#[cfg(not(doctest))]
mod mailbox;

#[cfg(not(doctest))]
mod trait_builder;

/// Provider abi
#[cfg(not(doctest))]
mod provider;

/// InterchainGasPaymaster abi
#[cfg(not(doctest))]
mod interchain_gas;

/// interchain_security_module abi
#[cfg(not(doctest))]
mod interchain_security_module;

/// MultisigIsm abi
#[cfg(not(doctest))]
mod multisig_ism;

/// ValidatorAnnounce abi
#[cfg(not(doctest))]
mod validator_announce;

/// Generated contract bindings.
#[cfg(not(doctest))]
mod contracts;

/// Ethers JSONRPC Client implementations
mod rpc_clients;

mod signers;

/// Ethereum connection configuration
#[derive(Debug, serde::Deserialize, Clone)]
#[serde(tag = "type", rename_all = "camelCase")]
pub enum ConnectionConf {
    /// An HTTP-only quorum.
    HttpQuorum {
        /// List of fully qualified strings to connect to
        urls: String,
    },
    /// An HTTP-only fallback set.
    HttpFallback {
        /// List of fully qualified strings to connect to in order of priority
        urls: String,
    },
    /// HTTP connection details
    Http {
        /// Fully qualified string to connect to
        url: String,
    },
    /// Websocket connection details
    Ws {
        /// Fully qualified string to connect to
        url: String,
    },
}

impl Default for ConnectionConf {
    fn default() -> Self {
        Self::Http {
            url: Default::default(),
        }
    }
}

#[allow(dead_code)]
/// A live connection to an ethereum-compatible chain.
pub struct Chain {
    creation_metadata: ConnectionConf,
    ethers: Provider<Http>,
}

#[async_trait::async_trait]
impl hyperlane_core::Chain for Chain {
    async fn query_balance(&self, addr: Address) -> ChainResult<Balance> {
        use num::{BigInt, Num};

        let balance = format!(
            "{:x}",
            self.ethers
                .get_balance(
                    NameOrAddress::Address(H160::from_slice(&addr.0[..])),
                    Some(BlockId::Number(BlockNumber::Latest))
                )
                .await?
        );
        let balance =
            BigInt::from_str_radix(&balance, 16).map_err(ChainCommunicationError::from_other)?;

        Ok(Balance(balance))
    }
}

fn extract_fn_map(abi: &'static Lazy<abi::Abi>) -> HashMap<Vec<u8>, &'static str> {
    abi.functions()
        .map(|f| (f.selector().to_vec(), f.name.as_str()))
        .collect()
}<|MERGE_RESOLUTION|>--- conflicted
+++ resolved
@@ -11,15 +11,9 @@
 use hyperlane_core::*;
 
 #[cfg(not(doctest))]
-<<<<<<< HEAD
 pub use self::{
-    interchain_gas::*, mailbox::*, multisig_ism::*, provider::*, rpc_clients::*, signers::*,
-    trait_builder::*, validator_announce::*,
-=======
-pub use crate::{
-    fallback::*, interchain_gas::*, interchain_security_module::*, mailbox::*, multisig_ism::*,
-    provider::*, signers::*, trait_builder::*, validator_announce::*,
->>>>>>> 1df5ac7c
+    interchain_gas::*, interchain_security_module::*, mailbox::*, multisig_ism::*,
+    provider::*, rpc_clients::*, signers::*, trait_builder::*, validator_announce::*,
 };
 
 #[cfg(not(doctest))]
