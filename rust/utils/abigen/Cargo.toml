--- conflicted
+++ resolved
@@ -6,8 +6,7 @@
 # See more keys and their definitions at https://doc.rust-lang.org/cargo/reference/manifest.html
 
 [dependencies]
-<<<<<<< HEAD
-ethers = { git = "https://github.com/hyperlane-xyz/ethers-rs", optional = true, tag = "2022-12-05-01" }
+ethers = { git = "https://github.com/hyperlane-xyz/ethers-rs", optional = true, tag = "2023-01-10-04" }
 fuels = { version = "0.33", optional = true }
 which = {version =  "4.3", optional = true }
 Inflector = "0.11"
@@ -16,8 +15,4 @@
 default = []
 ethers = ["dep:ethers"]
 fmt = ["dep:which"]
-fuels = ["dep:fuels", "fmt"]
-=======
-ethers = { git = "https://github.com/hyperlane-xyz/ethers-rs", tag = "2023-01-10-04" }
-Inflector = "0.11"
->>>>>>> f6aa1f60
+fuels = ["dep:fuels", "fmt"]