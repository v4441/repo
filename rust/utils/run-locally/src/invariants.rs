<<<<<<< HEAD
// use std::path::Path;

use std::fs::File;
=======
>>>>>>> 942aba8e
use std::path::Path;

use crate::config::Config;
use crate::metrics::agent_balance_sum;
use crate::utils::get_matching_lines;
use maplit::hashmap;
use relayer::GAS_EXPENDITURE_LOG_MESSAGE;

use crate::logging::log;
use crate::solana::solana_termination_invariants_met;
use crate::{fetch_metric, AGENT_LOGGING_DIR, ZERO_MERKLE_INSERTION_KATHY_MESSAGES};

// This number should be even, so the messages can be split into two equal halves
// sent before and after the relayer spins up, to avoid rounding errors.
pub const SOL_MESSAGES_EXPECTED: u32 = 20;

/// Use the metrics to check if the relayer queues are empty and the expected
/// number of messages have been sent.
pub fn termination_invariants_met(
    config: &Config,
    starting_relayer_balance: f64,
    solana_cli_tools_path: Option<&Path>,
    solana_config_path: Option<&Path>,
) -> eyre::Result<bool> {
    let eth_messages_expected = (config.kathy_messages / 2) as u32 * 2;
    let sol_messages_expected = if config.sealevel_enabled {
        SOL_MESSAGES_EXPECTED
    } else {
        0
    };
    let total_messages_expected = eth_messages_expected + sol_messages_expected;

    let lengths = fetch_metric("9092", "hyperlane_submitter_queue_length", &hashmap! {})?;
    assert!(!lengths.is_empty(), "Could not find queue length metric");
    if lengths.iter().sum::<u32>() != ZERO_MERKLE_INSERTION_KATHY_MESSAGES {
        log!("Relayer queues not empty. Lengths: {:?}", lengths);
        return Ok(false);
    };

    // Also ensure the counter is as expected (total number of messages), summed
    // across all mailboxes.
    let msg_processed_count =
        fetch_metric("9092", "hyperlane_messages_processed_count", &hashmap! {})?
            .iter()
            .sum::<u32>();
    if msg_processed_count != total_messages_expected {
        log!(
            "Relayer has {} processed messages, expected {}",
            msg_processed_count,
            total_messages_expected
        );
        return Ok(false);
    }

    let gas_payment_events_count = fetch_metric(
        "9092",
        "hyperlane_contract_sync_stored_events",
        &hashmap! {"data_type" => "gas_payments"},
    )?
    .iter()
    .sum::<u32>();

    let log_file_path = AGENT_LOGGING_DIR.join("RLY-output.log");
    let relayer_logfile = File::open(log_file_path)?;
    let gas_expenditure_log_count =
        get_matching_lines(&relayer_logfile, GAS_EXPENDITURE_LOG_MESSAGE)
            .unwrap()
            .len();

    // Zero insertion messages don't reach `submit` stage where gas is spent, so we only expect these logs for the other messages.
    assert_eq!(
        gas_expenditure_log_count as u32, total_messages_expected,
        "Didn't record gas payment for all delivered messages"
    );

    let gas_payment_sealevel_events_count = fetch_metric(
        "9092",
        "hyperlane_contract_sync_stored_events",
        &hashmap! {
                "data_type" => "gas_payments",
                "chain" => "sealeveltest",
        },
    )?
    .iter()
    .sum::<u32>();
    // TestSendReceiver randomly breaks gas payments up into
    // two. So we expect at least as many gas payments as messages.
    if gas_payment_events_count < total_messages_expected {
        log!(
            "Relayer has {} gas payment events, expected at least {}",
            gas_payment_events_count,
            total_messages_expected
        );
        return Ok(false);
    }

    if let Some((solana_cli_tools_path, solana_config_path)) =
        solana_cli_tools_path.zip(solana_config_path)
    {
        if !solana_termination_invariants_met(solana_cli_tools_path, solana_config_path) {
            log!("Solana termination invariants not met");
            return Ok(false);
        }
    }

    let dispatched_messages_scraped = fetch_metric(
        "9093",
        "hyperlane_contract_sync_stored_events",
        &hashmap! {"data_type" => "message_dispatch"},
    )?
    .iter()
    .sum::<u32>();
    if dispatched_messages_scraped != eth_messages_expected + ZERO_MERKLE_INSERTION_KATHY_MESSAGES {
        log!(
            "Scraper has scraped {} dispatched messages, expected {}",
            dispatched_messages_scraped,
            eth_messages_expected
        );
        return Ok(false);
    }

    let gas_payments_scraped = fetch_metric(
        "9093",
        "hyperlane_contract_sync_stored_events",
        &hashmap! {"data_type" => "gas_payment"},
    )?
    .iter()
    .sum::<u32>();
    // The relayer and scraper should have the same number of gas payments.
    // TODO: Sealevel gas payments are not yet included in the event count.
    // For now, treat as an exception in the invariants.
    let expected_gas_payments = gas_payment_events_count - gas_payment_sealevel_events_count;
    if gas_payments_scraped != expected_gas_payments {
        log!(
            "Scraper has scraped {} gas payments, expected {}",
            gas_payments_scraped,
            expected_gas_payments
        );
        return Ok(false);
    }

    let delivered_messages_scraped = fetch_metric(
        "9093",
        "hyperlane_contract_sync_stored_events",
        &hashmap! {"data_type" => "message_delivery"},
    )?
    .iter()
    .sum::<u32>();
    if delivered_messages_scraped != eth_messages_expected {
        log!(
            "Scraper has scraped {} delivered messages, expected {}",
            delivered_messages_scraped,
            eth_messages_expected
        );
        return Ok(false);
    }

    let ending_relayer_balance: f64 = agent_balance_sum(9092).unwrap();
    // Make sure the balance was correctly updated in the metrics.
    if starting_relayer_balance <= ending_relayer_balance {
        log!(
            "Expected starting relayer balance to be greater than ending relayer balance, but got {} <= {}",
            starting_relayer_balance,
            ending_relayer_balance
        );
        return Ok(false);
    }

    log!("Termination invariants have been meet");
    Ok(true)
}<|MERGE_RESOLUTION|>--- conflicted
+++ resolved
@@ -1,9 +1,4 @@
-<<<<<<< HEAD
-// use std::path::Path;
-
 use std::fs::File;
-=======
->>>>>>> 942aba8e
 use std::path::Path;
 
 use crate::config::Config;
