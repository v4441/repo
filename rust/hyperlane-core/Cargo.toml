cargo-features = ["workspace-inheritance"]

[package]
name = "hyperlane-core"
documentation.workspace = true
edition.workspace = true
homepage.workspace = true
license-file.workspace = true
publish.workspace = true
version.workspace = true

[dependencies]
async-trait.workspace = true
auto_impl = "1.0"
borsh.workspace = true
<<<<<<< HEAD
=======
bs58.workspace = true
>>>>>>> ed7569d1
bytes = { version = "1", features = ["serde"] }
convert_case = "0.6"
derive-new.workspace = true
derive_more.workspace = true
eyre.workspace = true
<<<<<<< HEAD
=======
getrandom.workspace = true
>>>>>>> ed7569d1
hex.workspace = true
itertools.workspace = true
num = { workspace = true, features = ["serde"] }
num-derive.workspace = true
num-traits.workspace = true
serde.workspace = true
serde_json.workspace = true
sha3 = "0.10"
thiserror.workspace = true
uint = "0.9.5"
fixed-hash = "0.8.0"
tiny-keccak = { version = "2.0.2", features = ["keccak"]}

config = { workspace = true, optional = true }
ethers = { workspace = true, optional = true }
ethers-core = { workspace = true, optional = true }
ethers-contract = { workspace = true, optional = true }
ethers-providers = { workspace = true, optional = true }
strum = { workspace = true, optional = true }
primitive-types = { workspace = true, optional = true }

[dev-dependencies]
<<<<<<< HEAD
hyperlane-base = { path = "../hyperlane-base" }
=======
>>>>>>> ed7569d1
tokio = { workspace = true, features = ["rt", "time"] }

[features]
default = []
test-utils = ["dep:config"]
agent = ["ethers", "strum"]
strum = ["dep:strum"]
ethers = ["dep:ethers-core", "dep:ethers-contract", "dep:ethers-providers", "dep:primitive-types", "dep:ethers"]<|MERGE_RESOLUTION|>--- conflicted
+++ resolved
@@ -13,19 +13,13 @@
 async-trait.workspace = true
 auto_impl = "1.0"
 borsh.workspace = true
-<<<<<<< HEAD
-=======
 bs58.workspace = true
->>>>>>> ed7569d1
 bytes = { version = "1", features = ["serde"] }
 convert_case = "0.6"
 derive-new.workspace = true
 derive_more.workspace = true
 eyre.workspace = true
-<<<<<<< HEAD
-=======
 getrandom.workspace = true
->>>>>>> ed7569d1
 hex.workspace = true
 itertools.workspace = true
 num = { workspace = true, features = ["serde"] }
@@ -48,10 +42,6 @@
 primitive-types = { workspace = true, optional = true }
 
 [dev-dependencies]
-<<<<<<< HEAD
-hyperlane-base = { path = "../hyperlane-base" }
-=======
->>>>>>> ed7569d1
 tokio = { workspace = true, features = ["rt", "time"] }
 
 [features]
