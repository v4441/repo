use std::fmt::Debug;

use async_trait::async_trait;
use auto_impl::auto_impl;
<<<<<<< HEAD
=======
use ethers::types::H160;
>>>>>>> 253e5f81
use eyre::Result;

use crate::{
    accumulator::merkle::Proof, traits::ChainCommunicationError, HyperlaneContract,
    MultisigSignedCheckpoint, H160, U256,
};

/// Interface for the MultisigIsm chain contract. Allows abstraction over
/// different chains
#[async_trait]
#[auto_impl(Box, Arc)]
pub trait MultisigIsm: HyperlaneContract + Send + Sync + Debug {
    /// Returns the metadata needed by the contract's verify function
    async fn format_metadata(
        &self,
        checkpoint: &MultisigSignedCheckpoint,
        proof: Proof,
    ) -> Result<Vec<u8>, ChainCommunicationError>;

    /// Fetch the threshold for the provided domain
    async fn threshold(&self, domain: u32) -> Result<u8, ChainCommunicationError>;

    /// Fetch the validators for the provided domain
    async fn validators(&self, domain: u32) -> Result<Vec<H160>, ChainCommunicationError>;
}<|MERGE_RESOLUTION|>--- conflicted
+++ resolved
@@ -2,15 +2,11 @@
 
 use async_trait::async_trait;
 use auto_impl::auto_impl;
-<<<<<<< HEAD
-=======
-use ethers::types::H160;
->>>>>>> 253e5f81
 use eyre::Result;
 
 use crate::{
     accumulator::merkle::Proof, traits::ChainCommunicationError, HyperlaneContract,
-    MultisigSignedCheckpoint, H160, U256,
+    MultisigSignedCheckpoint, H160,
 };
 
 /// Interface for the MultisigIsm chain contract. Allows abstraction over
