use std::time::Duration;

use async_trait::async_trait;
use auto_impl::auto_impl;

use crate::{ChainResult, IndexRange, LogMeta};

/// The action that should be taken by the contract sync loop
pub enum CursorAction {
    /// Direct the contract_sync task to query a block range
    Query((u32, u32)),
    /// Direct the contract_sync task to sleep for a duration
    Sleep(Duration),
}

/// A cursor governs event indexing for a contract.
#[async_trait]
#[auto_impl(Box)]
pub trait ContractSyncCursor<T>: Send + Sync + 'static {
    /// The next block range that should be queried.
<<<<<<< HEAD
    async fn next_range(&mut self) -> ChainResult<(IndexRange, Duration)>;
=======
    async fn next_action(&mut self) -> ChainResult<(CursorAction, Duration)>;

    /// The latest block that has been queried
    fn latest_block(&self) -> u32;
>>>>>>> 445da4fb

    /// Ingests the logs that were fetched from the chain, and adjusts the cursor
    /// accordingly.
    async fn update(&mut self, logs: Vec<(T, LogMeta)>) -> eyre::Result<()>;
}<|MERGE_RESOLUTION|>--- conflicted
+++ resolved
@@ -8,7 +8,7 @@
 /// The action that should be taken by the contract sync loop
 pub enum CursorAction {
     /// Direct the contract_sync task to query a block range
-    Query((u32, u32)),
+    Query(IndexRange),
     /// Direct the contract_sync task to sleep for a duration
     Sleep(Duration),
 }
@@ -18,14 +18,10 @@
 #[auto_impl(Box)]
 pub trait ContractSyncCursor<T>: Send + Sync + 'static {
     /// The next block range that should be queried.
-<<<<<<< HEAD
-    async fn next_range(&mut self) -> ChainResult<(IndexRange, Duration)>;
-=======
     async fn next_action(&mut self) -> ChainResult<(CursorAction, Duration)>;
 
     /// The latest block that has been queried
     fn latest_block(&self) -> u32;
->>>>>>> 445da4fb
 
     /// Ingests the logs that were fetched from the chain, and adjusts the cursor
     /// accordingly.
