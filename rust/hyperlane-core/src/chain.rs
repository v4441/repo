#![allow(missing_docs)]

use std::{
    fmt::{Debug, Formatter},
    hash::{Hash, Hasher},
};

use derive_new::new;
use num_derive::FromPrimitive;
use num_traits::FromPrimitive;
use serde::Serialize;
#[cfg(feature = "strum")]
use strum::{EnumIter, EnumString, IntoStaticStr};

use crate::{utils::many_to_one, HyperlaneProtocolError, IndexMode, H160, H256};

#[derive(Debug, Clone)]
pub struct Address(pub bytes::Bytes);

#[derive(Debug, Clone)]
pub struct Balance(pub num::BigInt);

#[derive(Debug, Clone, new)]
pub struct ContractLocator<'a> {
    pub domain: &'a HyperlaneDomain,
    pub address: H256,
}

#[cfg(feature = "strum")]
impl<'a> std::fmt::Display for ContractLocator<'a> {
    fn fmt(&self, f: &mut Formatter<'_>) -> std::fmt::Result {
        write!(
            f,
            "{}[@{}]+contract:0x{:x}",
            self.domain.name(),
            self.domain.id(),
            self.address
        )
    }
}

/// All domains supported by Hyperlane.
#[derive(FromPrimitive, PartialEq, Eq, Debug, Clone, Copy, Hash, Serialize)]
#[cfg_attr(
    feature = "strum",
    derive(strum::Display, EnumString, IntoStaticStr, EnumIter)
)]
#[cfg_attr(
    feature = "strum",
    strum(serialize_all = "lowercase", ascii_case_insensitive)
)]
pub enum KnownHyperlaneDomain {
    Ancient8 = 888888888,
    Arbitrum = 42161,
    Avalanche = 43114,
    #[cfg_attr(feature = "strum", strum(serialize = "bsc"))]
    BinanceSmartChain = 56,
    Blast = 81457,
    Bob = 60808,
    Celo = 42220,
    Cheesechain = 383353,
    Cyber = 7560,
    DegenChain = 666666666,
    Eclipse = 1408864445,
    Endurance = 648,
    Ethereum = 1,
    Fraxtal = 252,
    Fuji = 43113,
    FuseMainnet = 122,
    Gnosis = 100,
    InEvm = 2525,
    Injective = 6909546,
    Kroma = 255,
    Linea = 59144,
    Lisk = 1135,
    Lukso = 42,
    MantaPacific = 169,
    Mantle = 5000,
    Merlin = 4200,
    Metis = 1088,
    Mint = 185,
    Mode = 34443,
    Moonbeam = 1284,
    Neutron = 1853125230,
    Optimism = 10,
    Osmosis = 875,
    Polygon = 137,
    ProofOfPlay = 70700,
    ReAl = 111188,
    Redstone = 690,
    Sanko = 1996,
    Sei = 1329,
    Solana = 1399811149,
    Taiko = 167000,
    Tangle = 5845,
    Viction = 88,
    Worldchain = 480,
<<<<<<< HEAD
    StarknetMainnet = 23448592,
=======
    Xai = 660279,
>>>>>>> 9db5871f
    Xlayer = 196,
    Zetachain = 7000,
    Zircuit = 48900,
    ZoraMainnet = 7777777,

    // -- Local chains --
    //
    Test1 = 9913371,
    Test2 = 9913372,
    Test3 = 9913373,
    FuelTest1 = 13374,
    SealevelTest1 = 13375,
    SealevelTest2 = 13376,
    CosmosTest99990 = 99990,
    CosmosTest99991 = 99991,
    StarknetTest23448593 = 23448593,
    StarknetTest23448594 = 23448594,

    // -- Test chains --
    //
    Alfajores = 44787,
    #[cfg_attr(feature = "strum", strum(serialize = "bsctestnet"))]
    BinanceSmartChainTestnet = 97,
    Chiado = 10200,
    ConnextSepolia = 6398,
    Holesky = 17000,
    MoonbaseAlpha = 1287,
    PlumeTestnet = 161221135,
    ScrollSepolia = 534351,
    Sepolia = 11155111,
    StarknetSepolia = 23448591,
    SuperpositionTestnet = 98985,
}

#[derive(Clone, Serialize)]
pub enum HyperlaneDomain {
    Known(KnownHyperlaneDomain),
    Unknown {
        domain_id: u32,
        domain_name: String,
        domain_type: HyperlaneDomainType,
        domain_protocol: HyperlaneDomainProtocol,
        domain_technical_stack: HyperlaneDomainTechnicalStack,
    },
}

#[cfg(any(test, feature = "test-utils"))]
impl HyperlaneDomain {
    pub fn new_test_domain(name: &str) -> Self {
        Self::Unknown {
            domain_id: 0,
            domain_name: name.to_owned(),
            domain_type: HyperlaneDomainType::LocalTestChain,
            domain_protocol: HyperlaneDomainProtocol::Ethereum,
            domain_technical_stack: HyperlaneDomainTechnicalStack::Other,
        }
    }
}

/// Types of Hyperlane domains.
#[derive(FromPrimitive, Copy, Clone, Eq, PartialEq, Debug, Serialize)]
#[cfg_attr(
    feature = "strum",
    derive(strum::Display, EnumString, IntoStaticStr, EnumIter)
)]
#[cfg_attr(
    feature = "strum",
    strum(serialize_all = "lowercase", ascii_case_insensitive)
)]
pub enum HyperlaneDomainType {
    /// A mainnet.
    Mainnet,
    /// A testnet.
    Testnet,
    /// A local chain for testing (i.e. Hardhat node).
    LocalTestChain,
    /// User provided chain of an unknown domain type.
    Unknown,
}

/// Hyperlane domain protocol types.
#[derive(FromPrimitive, Copy, Clone, Eq, PartialEq, Debug, Serialize)]
#[cfg_attr(
    feature = "strum",
    derive(strum::Display, EnumString, IntoStaticStr, EnumIter)
)]
#[cfg_attr(
    feature = "strum",
    strum(serialize_all = "lowercase", ascii_case_insensitive)
)]
pub enum HyperlaneDomainProtocol {
    /// An EVM-based chain type which uses hyperlane-ethereum.
    Ethereum,
    /// A Fuel-based chain type which uses hyperlane-fuel.
    Fuel,
    /// A Sealevel-based chain type which uses hyperlane-sealevel.
    Sealevel,
    /// A Cosmos-based chain type which uses hyperlane-cosmos.
    Cosmos,
    /// A Starknet-based chain type which uses hyperlane-starknet.
    Starknet,
}

impl HyperlaneDomainProtocol {
    pub fn fmt_address(&self, addr: H256) -> String {
        use HyperlaneDomainProtocol::*;
        match self {
            Ethereum => format!("{:?}", H160::from(addr)),
            Fuel => format!("{:?}", addr),
            Sealevel => format!("{:?}", addr),
            Cosmos => format!("{:?}", addr),
            Starknet => format!("{:?}", addr),
        }
    }
}

/// Hyperlane domain technical stack types.
#[derive(Default, FromPrimitive, Copy, Clone, Eq, PartialEq, Debug, Serialize)]
#[cfg_attr(
    feature = "strum",
    derive(strum::Display, EnumString, IntoStaticStr, EnumIter)
)]
#[cfg_attr(
    feature = "strum",
    strum(serialize_all = "lowercase", ascii_case_insensitive)
)]
pub enum HyperlaneDomainTechnicalStack {
    ArbitrumNitro,
    Starknet,
    #[default]
    Other,
}

impl KnownHyperlaneDomain {
    #[cfg(feature = "strum")]
    pub fn as_str(self) -> &'static str {
        self.into()
    }

    pub const fn domain_type(self) -> HyperlaneDomainType {
        use self::{HyperlaneDomainType::*, KnownHyperlaneDomain::*};

        many_to_one!(match self {
            Mainnet: [
<<<<<<< HEAD
                Ancient8, Arbitrum, Avalanche, BinanceSmartChain, Blast, Bob, Celo, Cheesechain, Endurance, Ethereum,
                Fraxtal, FuseMainnet, Gnosis, InEvm, Injective, Linea, MantaPacific, Mantle, Mode, Moonbeam,
                Neutron, Optimism, Osmosis, Polygon, Redstone, Sei, StarknetMainnet, Taiko, Viction, Worldchain, Xlayer, Zetachain, ZoraMainnet
=======
                Ancient8, Arbitrum, Avalanche, BinanceSmartChain, Blast, Bob, Celo, Cheesechain, Cyber,
                DegenChain, Eclipse, Endurance, Ethereum, Fraxtal, FuseMainnet, Gnosis,
                InEvm, Injective, Kroma, Linea, Lisk, Lukso, MantaPacific, Mantle, Merlin,
                Metis, Mint, Mode, Moonbeam, Neutron, Optimism, Osmosis, Polygon, ProofOfPlay,
                ReAl, Redstone, Sanko, Sei, Solana, Taiko, Tangle, Viction, Worldchain, Xai,
                Xlayer, Zetachain, Zircuit, ZoraMainnet,
>>>>>>> 9db5871f
            ],
            Testnet: [
                Alfajores, BinanceSmartChainTestnet, Chiado, ConnextSepolia, Fuji, Holesky, MoonbaseAlpha,
                PlumeTestnet, ScrollSepolia, Sepolia, StarknetSepolia, SuperpositionTestnet
            ],
            LocalTestChain: [
                Test1, Test2, Test3, FuelTest1, SealevelTest1, SealevelTest2, CosmosTest99990,
                CosmosTest99991, StarknetTest23448593, StarknetTest23448594
            ],
        })
    }

    pub const fn domain_protocol(self) -> HyperlaneDomainProtocol {
        use KnownHyperlaneDomain::*;

        many_to_one!(match self {
            HyperlaneDomainProtocol::Ethereum: [
                Ancient8, Arbitrum, Avalanche, BinanceSmartChain, Blast, Bob, Celo, Cheesechain, Cyber,
                DegenChain, Endurance, Ethereum, Fraxtal, Fuji, FuseMainnet, Gnosis,
                InEvm, Kroma, Linea, Lisk, Lukso, MantaPacific, Mantle, Merlin, Metis, Mint,
                Mode, Moonbeam, Optimism, Polygon, ProofOfPlay, ReAl, Redstone, Sanko, Sei, Tangle,
                Taiko, Viction, Worldchain, Xai, Xlayer, Zetachain, Zircuit, ZoraMainnet,

                // Local chains
                Test1, Test2, Test3,

                // Test chains
                Alfajores, BinanceSmartChainTestnet, Chiado, ConnextSepolia, Holesky, MoonbaseAlpha, PlumeTestnet,
                ScrollSepolia, Sepolia, SuperpositionTestnet

            ],
            HyperlaneDomainProtocol::Fuel: [FuelTest1],
<<<<<<< HEAD
            HyperlaneDomainProtocol::Sealevel: [SealevelTest1, SealevelTest2],
            HyperlaneDomainProtocol::Starknet: [StarknetSepolia, StarknetMainnet, StarknetTest23448593, StarknetTest23448594],
=======
            HyperlaneDomainProtocol::Sealevel: [Eclipse, Solana, SealevelTest1, SealevelTest2],
>>>>>>> 9db5871f
            HyperlaneDomainProtocol::Cosmos: [
                Injective, Neutron, Osmosis,

                // Local chains
                CosmosTest99990, CosmosTest99991,
            ],
        })
    }

    pub const fn domain_technical_stack(self) -> HyperlaneDomainTechnicalStack {
        use KnownHyperlaneDomain::*;

        many_to_one!(match self {
<<<<<<< HEAD
            HyperlaneDomainTechnicalStack::ArbitrumNitro: [Arbitrum, PlumeTestnet],
            HyperlaneDomainTechnicalStack::Starknet: [StarknetSepolia, StarknetMainnet, StarknetTest23448593, StarknetTest23448594],
=======
            HyperlaneDomainTechnicalStack::ArbitrumNitro: [
                Arbitrum, Cheesechain, DegenChain, InEvm, ProofOfPlay, ReAl, Sanko, Xai,

                // Test chains
                ConnextSepolia, PlumeTestnet, SuperpositionTestnet
            ],
>>>>>>> 9db5871f
            HyperlaneDomainTechnicalStack::Other: [
                Ancient8, Avalanche, BinanceSmartChain, Blast, Bob, Celo, Cyber, Eclipse, Endurance, Ethereum,
                Fraxtal, Fuji, FuseMainnet, Gnosis, Injective, Kroma, Linea, Lisk, Lukso,
                MantaPacific, Mantle, Merlin, Metis, Mint, Mode, Moonbeam, Neutron, Optimism, Osmosis,
                Polygon, Redstone, Sei, Solana, Taiko, Tangle, Viction, Worldchain, Xlayer, Zetachain,
                Zircuit, ZoraMainnet,

                // Local chains
                CosmosTest99990, CosmosTest99991, FuelTest1, SealevelTest1, SealevelTest2, Test1,
                Test2, Test3,

                // Test chains
                Alfajores, BinanceSmartChainTestnet, Chiado, Holesky, MoonbaseAlpha, ScrollSepolia,
                Sepolia
           ],
        })
    }
}

impl PartialEq<Self> for HyperlaneDomain {
    fn eq(&self, other: &Self) -> bool {
        self.id() == other.id()
    }
}

impl Eq for HyperlaneDomain {}

impl Hash for HyperlaneDomain {
    fn hash<H: Hasher>(&self, state: &mut H) {
        self.id().hash(state)
    }
}

#[cfg(feature = "strum")]
impl AsRef<str> for HyperlaneDomain {
    fn as_ref(&self) -> &str {
        self.name()
    }
}

impl From<&HyperlaneDomain> for u32 {
    fn from(domain: &HyperlaneDomain) -> Self {
        domain.id()
    }
}

impl TryFrom<u32> for KnownHyperlaneDomain {
    type Error = HyperlaneProtocolError;

    fn try_from(domain_id: u32) -> Result<Self, Self::Error> {
        FromPrimitive::from_u32(domain_id).ok_or(HyperlaneProtocolError::UnknownDomainId(domain_id))
    }
}

impl From<&HyperlaneDomain> for HyperlaneDomainType {
    fn from(d: &HyperlaneDomain) -> Self {
        d.domain_type()
    }
}

impl From<&HyperlaneDomain> for HyperlaneDomainProtocol {
    fn from(d: &HyperlaneDomain) -> Self {
        d.domain_protocol()
    }
}

#[cfg(feature = "strum")]
impl std::fmt::Display for HyperlaneDomain {
    fn fmt(&self, f: &mut Formatter<'_>) -> std::fmt::Result {
        write!(f, "{}", self.name())
    }
}

impl Debug for HyperlaneDomain {
    fn fmt(&self, f: &mut Formatter<'_>) -> std::fmt::Result {
        #[cfg(feature = "strum")]
        {
            write!(f, "HyperlaneDomain({} ({}))", self.name(), self.id())
        }
        #[cfg(not(feature = "strum"))]
        {
            write!(f, "HyperlaneDomain({})", self.id())
        }
    }
}

impl From<KnownHyperlaneDomain> for HyperlaneDomain {
    fn from(domain: KnownHyperlaneDomain) -> Self {
        HyperlaneDomain::Known(domain)
    }
}

#[derive(thiserror::Error, Debug)]
pub enum HyperlaneDomainConfigError {
    #[error("Domain name (`{0}`) does not match the name of a known domain id; the name is probably misspelled.")]
    UnknownDomainName(String),
    #[error("The domain name (`{0}`) implies a different domain than the domain id provided; the domain id ({1}) is probably wrong.")]
    DomainNameMismatch(String, u32),
}

impl HyperlaneDomain {
    #[cfg(feature = "strum")]
    pub fn from_config(
        domain_id: u32,
        name: &str,
        protocol: HyperlaneDomainProtocol,
        domain_technical_stack: HyperlaneDomainTechnicalStack,
    ) -> Result<Self, HyperlaneDomainConfigError> {
        let name = name.to_ascii_lowercase();
        if let Ok(domain) = KnownHyperlaneDomain::try_from(domain_id) {
            if name == domain.as_str().to_ascii_lowercase() {
                Ok(HyperlaneDomain::Known(domain))
            } else {
                Err(HyperlaneDomainConfigError::UnknownDomainName(name))
            }
        } else if name.as_str().parse::<KnownHyperlaneDomain>().is_ok() {
            Err(HyperlaneDomainConfigError::DomainNameMismatch(
                name, domain_id,
            ))
        } else {
            Ok(HyperlaneDomain::Unknown {
                domain_id,
                domain_name: name,
                domain_protocol: protocol,
                // we might want to support accepting this from the config later
                domain_type: HyperlaneDomainType::Unknown,
                domain_technical_stack,
            })
        }
    }

    /// The chain name
    #[cfg(feature = "strum")]
    pub fn name(&self) -> &str {
        match self {
            HyperlaneDomain::Known(domain) => domain.as_str(),
            HyperlaneDomain::Unknown {
                domain_name: chain_name,
                ..
            } => chain_name.as_str(),
        }
    }

    /// The domain id
    pub const fn id(&self) -> u32 {
        match self {
            HyperlaneDomain::Known(domain) => *domain as u32,
            HyperlaneDomain::Unknown { domain_id, .. } => *domain_id,
        }
    }

    /// Type of domain this is
    pub const fn domain_type(&self) -> HyperlaneDomainType {
        match self {
            HyperlaneDomain::Known(domain) => domain.domain_type(),
            HyperlaneDomain::Unknown { domain_type, .. } => *domain_type,
        }
    }

    /// Backend implementation for this domain
    pub const fn domain_protocol(&self) -> HyperlaneDomainProtocol {
        match self {
            HyperlaneDomain::Known(domain) => domain.domain_protocol(),
            HyperlaneDomain::Unknown {
                domain_protocol, ..
            } => *domain_protocol,
        }
    }

    pub const fn domain_technical_stack(&self) -> HyperlaneDomainTechnicalStack {
        match self {
            HyperlaneDomain::Known(domain) => domain.domain_technical_stack(),
            HyperlaneDomain::Unknown {
                domain_technical_stack,
                ..
            } => *domain_technical_stack,
        }
    }

    pub const fn is_arbitrum_nitro(&self) -> bool {
        matches!(
            self.domain_technical_stack(),
            HyperlaneDomainTechnicalStack::ArbitrumNitro
        )
    }

    pub const fn is_injective(&self) -> bool {
        matches!(self, Self::Known(KnownHyperlaneDomain::Injective))
    }

    pub const fn index_mode(&self) -> IndexMode {
        use HyperlaneDomainProtocol::*;
        let protocol = self.domain_protocol();
        many_to_one!(match protocol {
            IndexMode::Block: [Ethereum, Cosmos, Starknet],
            IndexMode::Sequence : [Sealevel, Fuel],
        })
    }
}

#[cfg(test)]
#[cfg(feature = "strum")]
mod tests {
    use std::str::FromStr;

    use crate::KnownHyperlaneDomain;

    #[test]
    fn domain_strings() {
        assert_eq!(
            KnownHyperlaneDomain::from_str("ethereum").unwrap(),
            KnownHyperlaneDomain::Ethereum,
        );
        assert_eq!(
            KnownHyperlaneDomain::Ethereum.to_string(),
            "ethereum".to_string(),
        );
    }

    #[test]
    fn domain_ids() {
        assert_eq!(
            KnownHyperlaneDomain::try_from(1).unwrap(),
            KnownHyperlaneDomain::Ethereum,
        );

        assert_eq!(KnownHyperlaneDomain::Ethereum as u32, 1);
    }

    #[test]
    fn test_name_from_domain_id() {
        assert_eq!(
            KnownHyperlaneDomain::try_from(1).unwrap().to_string(),
            "ethereum"
        );
        assert_eq!(
            KnownHyperlaneDomain::try_from(1).unwrap().as_str(),
            "ethereum"
        );
        assert!(KnownHyperlaneDomain::try_from(0xf00u32).is_err());
    }

    #[test]
    fn test_domain_id_from_name() {
        assert_eq!(
            "ethereum".parse::<KnownHyperlaneDomain>().map(|v| v as u32),
            Ok(1)
        );
        assert_eq!(
            "EthEreum".parse::<KnownHyperlaneDomain>().map(|v| v as u32),
            Ok(1)
        );
        assert_eq!(
            "Bsc".parse::<KnownHyperlaneDomain>().map(|v| v as u32),
            Ok(56)
        );
        assert!("foo".parse::<KnownHyperlaneDomain>().is_err());
    }
}<|MERGE_RESOLUTION|>--- conflicted
+++ resolved
@@ -95,11 +95,8 @@
     Tangle = 5845,
     Viction = 88,
     Worldchain = 480,
-<<<<<<< HEAD
     StarknetMainnet = 23448592,
-=======
     Xai = 660279,
->>>>>>> 9db5871f
     Xlayer = 196,
     Zetachain = 7000,
     Zircuit = 48900,
@@ -244,18 +241,12 @@
 
         many_to_one!(match self {
             Mainnet: [
-<<<<<<< HEAD
-                Ancient8, Arbitrum, Avalanche, BinanceSmartChain, Blast, Bob, Celo, Cheesechain, Endurance, Ethereum,
-                Fraxtal, FuseMainnet, Gnosis, InEvm, Injective, Linea, MantaPacific, Mantle, Mode, Moonbeam,
-                Neutron, Optimism, Osmosis, Polygon, Redstone, Sei, StarknetMainnet, Taiko, Viction, Worldchain, Xlayer, Zetachain, ZoraMainnet
-=======
                 Ancient8, Arbitrum, Avalanche, BinanceSmartChain, Blast, Bob, Celo, Cheesechain, Cyber,
                 DegenChain, Eclipse, Endurance, Ethereum, Fraxtal, FuseMainnet, Gnosis,
                 InEvm, Injective, Kroma, Linea, Lisk, Lukso, MantaPacific, Mantle, Merlin,
                 Metis, Mint, Mode, Moonbeam, Neutron, Optimism, Osmosis, Polygon, ProofOfPlay,
-                ReAl, Redstone, Sanko, Sei, Solana, Taiko, Tangle, Viction, Worldchain, Xai,
+                ReAl, Redstone, Sanko, Sei, Solana, StarknetMainnet, Taiko, Tangle, Viction, Worldchain, Xai,
                 Xlayer, Zetachain, Zircuit, ZoraMainnet,
->>>>>>> 9db5871f
             ],
             Testnet: [
                 Alfajores, BinanceSmartChainTestnet, Chiado, ConnextSepolia, Fuji, Holesky, MoonbaseAlpha,
@@ -288,12 +279,8 @@
 
             ],
             HyperlaneDomainProtocol::Fuel: [FuelTest1],
-<<<<<<< HEAD
-            HyperlaneDomainProtocol::Sealevel: [SealevelTest1, SealevelTest2],
             HyperlaneDomainProtocol::Starknet: [StarknetSepolia, StarknetMainnet, StarknetTest23448593, StarknetTest23448594],
-=======
             HyperlaneDomainProtocol::Sealevel: [Eclipse, Solana, SealevelTest1, SealevelTest2],
->>>>>>> 9db5871f
             HyperlaneDomainProtocol::Cosmos: [
                 Injective, Neutron, Osmosis,
 
@@ -307,17 +294,13 @@
         use KnownHyperlaneDomain::*;
 
         many_to_one!(match self {
-<<<<<<< HEAD
-            HyperlaneDomainTechnicalStack::ArbitrumNitro: [Arbitrum, PlumeTestnet],
             HyperlaneDomainTechnicalStack::Starknet: [StarknetSepolia, StarknetMainnet, StarknetTest23448593, StarknetTest23448594],
-=======
             HyperlaneDomainTechnicalStack::ArbitrumNitro: [
                 Arbitrum, Cheesechain, DegenChain, InEvm, ProofOfPlay, ReAl, Sanko, Xai,
 
                 // Test chains
                 ConnextSepolia, PlumeTestnet, SuperpositionTestnet
             ],
->>>>>>> 9db5871f
             HyperlaneDomainTechnicalStack::Other: [
                 Ancient8, Avalanche, BinanceSmartChain, Blast, Bob, Celo, Cyber, Eclipse, Endurance, Ethereum,
                 Fraxtal, Fuji, FuseMainnet, Gnosis, Injective, Kroma, Linea, Lisk, Lukso,
