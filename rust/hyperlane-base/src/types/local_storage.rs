use async_trait::async_trait;
use eyre::{Context, Result};
use prometheus::IntGauge;

use hyperlane_core::{SignedAnnouncement, SignedCheckpoint};

use crate::traits::CheckpointSyncer;

#[derive(Debug, Clone)]
/// Type for reading/write to LocalStorage
pub struct LocalStorage {
    /// base path
    path: String,
    latest_index: Option<IntGauge>,
}

impl LocalStorage {
    /// Constructor
    pub fn new(path: &str, latest_index: Option<IntGauge>) -> Self {
        LocalStorage {
            path: path.to_owned(),
            latest_index,
        }
    }
    fn checkpoint_file_path(&self, index: u32) -> String {
        format!("{}/{index}.json", self.path)
    }

    fn latest_index_file_path(&self) -> String {
        format!("{}/index.json", self.path)
    }

    async fn write_index(&self, index: u32) -> Result<()> {
        let path = self.latest_index_file_path();
        tokio::fs::write(&path, index.to_string())
            .await
            .with_context(|| format!("Writing index to {path}"))?;
        Ok(())
    }

    fn announcement_file_path(&self) -> String {
        format!("{}/announcement.json", self.path)
    }
}

#[async_trait]
impl CheckpointSyncer for LocalStorage {
    async fn latest_index(&self) -> Result<Option<u32>> {
        match tokio::fs::read(self.latest_index_file_path())
            .await
            .and_then(|data| {
                String::from_utf8(data)
                    .map_err(|err| std::io::Error::new(std::io::ErrorKind::InvalidData, err))
            }) {
            Ok(data) => {
                let index = data.parse()?;
                if let Some(gauge) = &self.latest_index {
                    gauge.set(index as i64);
                }
                Ok(Some(index))
            }
            _ => Ok(None),
        }
    }

    async fn fetch_checkpoint(&self, index: u32) -> Result<Option<SignedCheckpoint>> {
        match tokio::fs::read(self.checkpoint_file_path(index)).await {
            Ok(data) => {
                let checkpoint = serde_json::from_slice(&data)?;
                Ok(Some(checkpoint))
            }
            _ => Ok(None),
        }
    }

    async fn write_checkpoint(&self, signed_checkpoint: &SignedCheckpoint) -> Result<()> {
        let serialized_checkpoint = serde_json::to_string_pretty(signed_checkpoint)?;
        let path = self.checkpoint_file_path(signed_checkpoint.value.index);
        tokio::fs::write(&path, &serialized_checkpoint)
            .await
            .with_context(|| format!("Writing checkpoint to {path}"))?;

        match self.latest_index().await? {
            Some(current_latest_index) => {
                if current_latest_index < signed_checkpoint.value.index {
                    self.write_index(signed_checkpoint.value.index).await?
                }
            }
            None => self.write_index(signed_checkpoint.value.index).await?,
        }

        Ok(())
    }

    async fn write_announcement(&self, signed_announcement: &SignedAnnouncement) -> Result<()> {
        let serialized_announcement = serde_json::to_string_pretty(signed_announcement)?;
        let path = self.announcement_file_path();
        tokio::fs::write(&path, &serialized_announcement)
            .await
            .with_context(|| format!("Writing announcement to {path}"))?;
        Ok(())
    }
<<<<<<< HEAD
    fn announcement_location(&self) -> String {
        let mut location: String = "file://".to_owned();
        location.push_str(self.path.as_ref());
        location
=======

    fn announcement_metadata(&self) -> String {
        let mut metadata: String = "file://".to_owned();
        metadata.push_str(self.announcement_file_path().as_ref());
        metadata
>>>>>>> 55a6a7ce
    }
}<|MERGE_RESOLUTION|>--- conflicted
+++ resolved
@@ -100,17 +100,10 @@
             .with_context(|| format!("Writing announcement to {path}"))?;
         Ok(())
     }
-<<<<<<< HEAD
+
     fn announcement_location(&self) -> String {
         let mut location: String = "file://".to_owned();
-        location.push_str(self.path.as_ref());
+        location.push_str(self.announcement_file_path().as_ref());
         location
-=======
-
-    fn announcement_metadata(&self) -> String {
-        let mut metadata: String = "file://".to_owned();
-        metadata.push_str(self.announcement_file_path().as_ref());
-        metadata
->>>>>>> 55a6a7ce
     }
 }