use std::{env, fmt::Debug, sync::Arc};

use async_trait::async_trait;
use eyre::{Report, Result};
use futures_util::future::select_all;
use hyperlane_core::config::*;
use tokio::task::JoinHandle;
use tracing::{debug_span, instrument::Instrumented, Instrument};

use crate::{
    create_chain_metrics,
    metrics::{create_agent_metrics, AgentMetrics, CoreMetrics},
    settings::Settings,
    ChainMetrics,
};

/// Properties shared across all hyperlane agents
#[derive(Debug)]
pub struct HyperlaneAgentCore {
    /// Prometheus metrics
    pub metrics: Arc<CoreMetrics>,
    /// Settings this agent was created with
    pub settings: Settings,
}

/// Settings of an agent defined from configuration
pub trait LoadableFromSettings: AsRef<Settings> + Sized {
    /// Create a new instance of these settings by reading the configs and env
    /// vars.
    fn load() -> ConfigResult<Self>;
}

/// A fundamental agent which does not make any assumptions about the tools
/// which are used.
#[async_trait]
pub trait BaseAgent: Send + Sync + Debug {
    /// The agent's name
    const AGENT_NAME: &'static str;

    /// The settings object for this agent
    type Settings: LoadableFromSettings;

    /// Instantiate the agent from the standard settings object
    async fn from_settings(
        settings: Self::Settings,
        metrics: Arc<CoreMetrics>,
        agent_metrics: AgentMetrics,
        chain_metrics: ChainMetrics,
    ) -> Result<Self>
    where
        Self: Sized;

    /// Start running this agent.
    #[allow(clippy::async_yields_async)]
    async fn run(self) -> Instrumented<JoinHandle<Result<()>>>;
}

/// Call this from `main` to fully initialize and run the agent for its entire
/// lifecycle. This assumes only a single agent is being run. This will
/// initialize the metrics server and tracing as well.
pub async fn agent_main<A: BaseAgent>() -> Result<()> {
    if env::var("ONELINE_BACKTRACES")
        .map(|v| v.to_lowercase())
        .as_deref()
        == Ok("true")
    {
        #[cfg(feature = "oneline-errors")]
        crate::oneline_eyre::install()?;
        #[cfg(not(feature = "oneline-errors"))]
        panic!("The oneline errors feature was not included");
    } else {
        #[cfg(feature = "color_eyre")]
        color_eyre::install()?;
    }

    let settings = A::Settings::load()?;
    let core_settings: &Settings = settings.as_ref();

    let metrics = settings.as_ref().metrics(A::AGENT_NAME)?;
    core_settings.tracing.start_tracing(&metrics)?;
    let agent_metrics = create_agent_metrics(&metrics)?;
<<<<<<< HEAD
    let agent = A::from_settings(settings, metrics.clone(), agent_metrics).await?;
=======
    let chain_metrics = create_chain_metrics(&metrics)?;
    let agent = A::from_settings(settings, metrics.clone(), agent_metrics, chain_metrics).await?;
    metrics.run_http_server();
>>>>>>> 02e64c9f

    agent.run().await.await?
}

/// Utility to run multiple tasks and shutdown if any one task ends.
#[allow(clippy::unit_arg, unused_must_use)]
pub fn run_all(
    tasks: Vec<Instrumented<JoinHandle<Result<(), Report>>>>,
) -> Instrumented<JoinHandle<Result<()>>> {
    debug_assert!(!tasks.is_empty(), "No tasks submitted");
    let span = debug_span!("run_all");
    tokio::spawn(async move {
        let (res, _, remaining) = select_all(tasks).await;

        for task in remaining.into_iter() {
            let t = task.into_inner();
            t.abort();
            t.await;
        }

        res?
    })
    .instrument(span)
}<|MERGE_RESOLUTION|>--- conflicted
+++ resolved
@@ -79,13 +79,8 @@
     let metrics = settings.as_ref().metrics(A::AGENT_NAME)?;
     core_settings.tracing.start_tracing(&metrics)?;
     let agent_metrics = create_agent_metrics(&metrics)?;
-<<<<<<< HEAD
-    let agent = A::from_settings(settings, metrics.clone(), agent_metrics).await?;
-=======
     let chain_metrics = create_chain_metrics(&metrics)?;
     let agent = A::from_settings(settings, metrics.clone(), agent_metrics, chain_metrics).await?;
-    metrics.run_http_server();
->>>>>>> 02e64c9f
 
     agent.run().await.await?
 }
