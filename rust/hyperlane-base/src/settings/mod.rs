//! Settings and configuration for Hyperlane agents
//!
//! ## Introduction
//!
//! Hyperlane Agents have a shared core, which contains connection info for rpc,
//! relevant contract addresses on each chain, etc. In addition, each agent has
//! agent-specific settings. By convention above, we represent these as a base
//! config per-Mailbox contract, and a "partial" config per agent. On bootup,
//! the agent loads the configuration, establishes RPC connections, and monitors
//! each configured chain.
//!
//! All agents share the [`Settings`] struct in this crate, and then define any
//! additional `Settings` in their own crate. By convention this is done in
//! `settings.rs` using the [`decl_settings!`] macro.
//!
//! ### Configuration
//!
//! Agents read settings from the config files and/or env.
//!
//! Config files are loaded from `rust/config/default` unless specified
//! otherwise, i.e.  via $RUN_ENV and $BASE_CONFIG (see the definition of
//! `decl_settings` in `rust/hyperlane-base/src/macros.rs`).
//!
//! #### N.B.: Environment variable names correspond 1:1 with cfg file's JSON object hierarchy.
//!
//! In particular, note that any environment variables whose names are prefixed
//! with:
//!
//! * `HYP_BASE`
//!
//! * `HYP_[agentname]`, where `[agentmame]` is agent-specific, e.g.
//!   `HYP_VALIDATOR` or `HYP_RELAYER`.
//!
//! will be read as an override to be applied against the hierarchical structure
//! of the configuration provided by the json config file at
//! `./config/$RUN_ENV/$BASE_CONFIG`.
//!
//! For example, if the config file `example_config.json` is:
//!
//! ```json
//! {
//!   "environment": "test",
//!   "signers": {},
//!   "chains": {
//!     "test2": {
//!       "domain": "13372",
//!       ...
//!     },
//!     ...
//!   },
//! }
//! ```
//!
//! and an environment variable is supplied which defines
//! `HYP_BASE_CHAINS_TEST2_DOMAIN=1`, then the `decl_settings` macro in
//! `rust/hyperlane-base/src/macros.rs` will directly override the 'domain'
//! field found in the json config to be `1`, since the fields in the
//! environment variable name describe the path traversal to arrive at this
//! field in the JSON config object.
//!
//! ### Configuration value precedence
//!
//! Configuration key/value pairs are loaded in the following order, with later
//! sources taking precedence:
//!
//! 1. The config file specified by the `RUN_ENV` and `BASE_CONFIG`
//!    env vars. `$RUN_ENV/$BASE_CONFIG`
//! 2. The config file specified by the `RUN_ENV` env var and the
//!    agent's name. `$RUN_ENV/{agent}-partial.json`.
//!    E.g. `$RUN_ENV/validator-partial.json`
//! 3. Configuration env vars with the prefix `HYP_BASE` intended
//!    to be shared by multiple agents in the same environment
//!    E.g. `export HYP_BASE_INBOXES_KOVAN_DOMAIN=3000`
//! 4. Configuration env vars with the prefix `HYP_{agent name}`
//!    intended to be used by a specific agent.
//!    E.g. `export HYP_KATHY_CHAT_TYPE="static message"`

use std::{collections::HashMap, sync::Arc};

use eyre::{eyre, Context};
use once_cell::sync::OnceCell;
use rusoto_kms::KmsClient;
use serde::Deserialize;

pub use chains::{ChainConf, ChainSetup, CoreContractAddresses};
use hyperlane_core::{
    db::{HyperlaneDB, DB},
    HyperlaneChain, HyperlaneDomain, HyperlaneProvider, InterchainGasPaymaster,
    InterchainGasPaymasterIndexer, Mailbox, MailboxIndexer, MultisigIsm, H256,
};
pub use signers::SignerConf;

use crate::{settings::trace::TracingConfig, CachingInterchainGasPaymaster};
use crate::{CachingMailbox, CoreMetrics, HyperlaneAgentCore};

use self::chains::GelatoConf;

/// Chain configuration
pub mod chains;
pub(crate) mod loader;
/// Signer configuration
mod signers;
/// Tracing subscriber management
pub mod trace;

static KMS_CLIENT: OnceCell<KmsClient> = OnceCell::new();

/// Settings. Usually this should be treated as a base config and used as
/// follows:
///
/// ```
/// use hyperlane_base::*;
/// use serde::Deserialize;
///
/// pub struct OtherSettings { /* anything */ };
///
/// #[derive(Debug, Deserialize)]
/// pub struct MySettings {
///     #[serde(flatten)]
///     base_settings: Settings,
///     #[serde(flatten)]
///     other_settings: (),
/// }
///
/// // Make sure to define MySettings::new()
/// impl MySettings {
///     fn new() -> Self {
///         unimplemented!()
///     }
/// }
/// ```
#[derive(Debug, Deserialize, Default)]
#[serde(rename_all = "camelCase")]
pub struct Settings {
    /// Configuration for contracts on each chain
    pub chains: HashMap<String, ChainSetup>,
    /// Gelato config
    pub gelato: Option<GelatoConf>,
    /// Port to listen for prometheus scrape requests
    pub metrics: Option<String>,
    /// The tracing configuration
    pub tracing: TracingConfig,
}

impl Settings {
<<<<<<< HEAD
    /// Try to generate an agent core for a named agent
=======
    /// Generate an agent core
>>>>>>> ef9639ba
    pub fn build_hyperlane_core(&self, metrics: Arc<CoreMetrics>) -> HyperlaneAgentCore {
        HyperlaneAgentCore {
            metrics,
            settings: self.clone(),
        }
    }
    /// Try to get a map of chain name -> mailbox contract
    pub async fn build_all_mailboxes(
        &self,
        chain_names: &[&str],
        metrics: &CoreMetrics,
        db: DB,
    ) -> eyre::Result<HashMap<HyperlaneDomain, CachingMailbox>> {
        let mut result = HashMap::new();
        for &chain_name in chain_names {
            let mailbox = self
                .build_caching_mailbox(chain_name, db.clone(), metrics)
                .await?;
            result.insert(mailbox.domain().clone(), mailbox);
        }
        Ok(result)
    }

    /// Try to get a map of chain name -> interchain gas paymaster contract
    pub async fn build_all_interchain_gas_paymasters(
        &self,
        chain_names: &[&str],
        metrics: &CoreMetrics,
        db: DB,
    ) -> eyre::Result<HashMap<HyperlaneDomain, CachingInterchainGasPaymaster>> {
        let mut result = HashMap::new();
        for &chain_name in chain_names {
            let igp = self
                .build_caching_interchain_gas_paymaster(chain_name, db.clone(), metrics)
                .await?;
            result.insert(igp.paymaster().domain().clone(), igp);
        }
        Ok(result)
    }

    /// Try to get a CachingMailbox
    async fn build_caching_mailbox(
        &self,
        chain_name: &str,
        db: DB,
        metrics: &CoreMetrics,
    ) -> eyre::Result<CachingMailbox> {
        let mailbox = self.build_mailbox(chain_name, metrics).await?;
        let indexer = self.build_mailbox_indexer(chain_name, metrics).await?;
        let hyperlane_db = HyperlaneDB::new(chain_name, db);
        Ok(CachingMailbox::new(
            mailbox.into(),
            hyperlane_db,
            indexer.into(),
        ))
    }

    /// Try to get a CachingInterchainGasPaymaster
    async fn build_caching_interchain_gas_paymaster(
        &self,
        chain_name: &str,
        db: DB,
        metrics: &CoreMetrics,
    ) -> eyre::Result<CachingInterchainGasPaymaster> {
        let interchain_gas_paymaster = self
            .build_interchain_gas_paymaster(chain_name, metrics)
            .await?;
        let indexer = self
            .build_interchain_gas_paymaster_indexer(chain_name, metrics)
            .await?;
        let hyperlane_db = HyperlaneDB::new(chain_name, db);
        Ok(CachingInterchainGasPaymaster::new(
            interchain_gas_paymaster.into(),
            hyperlane_db,
            indexer.into(),
        ))
    }

    /// TODO
    pub async fn build_multisig_ism(
        &self,
        chain_name: &str,
        address: H256,
        metrics: &CoreMetrics,
    ) -> eyre::Result<Box<dyn MultisigIsm>> {
        let setup = self.chain_setup(chain_name)?;
        setup.build_multisig_ism(address, metrics).await
    }

    /// Try to get the chain setup for the provided chain name
    pub fn chain_setup(&self, chain_name: &str) -> eyre::Result<&ChainSetup> {
        self.chains
            .get(chain_name)
            .ok_or_else(|| eyre!("No chain setup found for {chain_name}"))
    }

    /// Create the core metrics from the settings given the name of the agent.
    pub fn metrics(&self, name: &str) -> eyre::Result<Arc<CoreMetrics>> {
        Ok(Arc::new(CoreMetrics::new(
            name,
            self.metrics
                .as_ref()
                .map(|v| v.parse::<u16>().context("Port must be a valid u16"))
                .transpose()?,
            prometheus::Registry::new(),
        )?))
    }

    /// Private to preserve linearity of AgentCore::from_settings -- creating an
    /// agent consumes the settings.
    fn clone(&self) -> Self {
        Self {
            chains: self.chains.clone(),
            gelato: self.gelato.clone(),
            metrics: self.metrics.clone(),
            tracing: self.tracing.clone(),
        }
    }
}

/// Generate a call to ChainSetup for the given builder
macro_rules! delegate_fn {
    ($name:ident -> $ret:ty) => {
        /// Delegates building to ChainSetup
        pub async fn $name(
            &self,
            chain_name: &str,
            metrics: &CoreMetrics,
        ) -> eyre::Result<Box<$ret>> {
            let setup = self.chain_setup(chain_name)?;
            setup.$name(metrics).await
        }
    };
}

impl Settings {
    delegate_fn!(build_interchain_gas_paymaster -> dyn InterchainGasPaymaster);
    delegate_fn!(build_interchain_gas_paymaster_indexer -> dyn InterchainGasPaymasterIndexer);
    delegate_fn!(build_mailbox -> dyn Mailbox);
    delegate_fn!(build_mailbox_indexer -> dyn MailboxIndexer);
    delegate_fn!(build_provider -> dyn HyperlaneProvider);
}<|MERGE_RESOLUTION|>--- conflicted
+++ resolved
@@ -143,11 +143,7 @@
 }
 
 impl Settings {
-<<<<<<< HEAD
-    /// Try to generate an agent core for a named agent
-=======
     /// Generate an agent core
->>>>>>> ef9639ba
     pub fn build_hyperlane_core(&self, metrics: Arc<CoreMetrics>) -> HyperlaneAgentCore {
         HyperlaneAgentCore {
             metrics,
