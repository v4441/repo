use std::collections::HashMap;

use ethers::prelude::Selector;
<<<<<<< HEAD
use eyre::{eyre, Context, Result};

=======
>>>>>>> e4220f84
use ethers_prometheus::middleware::{
    ChainInfo, ContractInfo, PrometheusMiddlewareConf, WalletInfo,
};
use eyre::{eyre, Context, Result};
use hyperlane_core::{
    AggregationIsm, CcipReadIsm, ContractLocator, HyperlaneAbi, HyperlaneDomain,
    HyperlaneDomainProtocol, HyperlaneProvider, HyperlaneSigner, IndexMode, Indexer,
    InterchainGasPaymaster, InterchainGasPayment, InterchainSecurityModule, Mailbox,
    MessageIndexer, MultisigIsm, RoutingIsm, ValidatorAnnounce, H256,
};
use hyperlane_ethereum::{
    self as h_eth, BuildableWithProvider, EthereumInterchainGasPaymasterAbi, EthereumMailboxAbi,
    EthereumValidatorAnnounceAbi,
};
use hyperlane_fuel as h_fuel;
use hyperlane_sealevel as h_sealevel;

use crate::{
    settings::signers::{BuildableWithSignerConf, SignerConf},
    CoreMetrics,
};

/// A chain setup is a domain ID, an address on that chain (where the mailbox is
/// deployed) and details for connecting to the chain API.
#[derive(Clone, Debug)]
pub struct ChainConf {
    /// The domain
    pub domain: HyperlaneDomain,
    /// Signer configuration for this chain
    pub signer: Option<SignerConf>,
    /// Number of blocks until finality
    pub finality_blocks: u32,
    /// Addresses of contracts on the chain
    pub addresses: CoreContractAddresses,
    /// The chain connection details
    pub connection: ChainConnectionConf,
    /// Configure chain-specific metrics information. This will automatically
    /// add all contract addresses but will not override any set explicitly.
    /// Use `metrics_conf()` to get the metrics.
    pub metrics_conf: PrometheusMiddlewareConf,
    /// Settings for event indexing
    pub index: IndexSettings,
}

/// A connection to _some_ blockchain.
#[derive(Clone, Debug)]
pub enum ChainConnectionConf {
    /// Ethereum configuration
    Ethereum(h_eth::ConnectionConf),
    /// Fuel configuration
    Fuel(h_fuel::ConnectionConf),
    /// Sealevel configuration.
    Sealevel(h_sealevel::ConnectionConf),
}

impl ChainConnectionConf {
    /// Get what hyperlane protocol is in use for this chain.
    pub fn protocol(&self) -> HyperlaneDomainProtocol {
        match self {
            Self::Ethereum(_) => HyperlaneDomainProtocol::Ethereum,
            Self::Fuel(_) => HyperlaneDomainProtocol::Fuel,
            Self::Sealevel(_) => HyperlaneDomainProtocol::Sealevel,
        }
    }
}

/// Addresses for mailbox chain contracts
#[derive(Clone, Debug, Default)]
pub struct CoreContractAddresses {
    /// Address of the mailbox contract
    pub mailbox: H256,
    /// Address of the InterchainGasPaymaster contract
    pub interchain_gas_paymaster: H256,
    /// Address of the ValidatorAnnounce contract
    pub validator_announce: H256,
}

/// Indexing settings
#[derive(Debug, Default, Clone)]
pub struct IndexSettings {
    /// The height at which to start indexing contracts.
    pub from: u32,
    /// The number of blocks to query at once when indexing contracts.
    pub chunk_size: u32,
    /// The indexing mode.
    pub mode: IndexMode,
}

impl ChainConf {
    /// Try to convert the chain settings into an HyperlaneProvider.
    pub async fn build_provider(
        &self,
        metrics: &CoreMetrics,
    ) -> Result<Box<dyn HyperlaneProvider>> {
        let ctx = "Building provider";
        match &self.connection {
            ChainConnectionConf::Ethereum(conf) => {
                let locator = self.locator(H256::zero());
                self.build_ethereum(conf, &locator, metrics, h_eth::HyperlaneProviderBuilder {})
                    .await
            }
            ChainConnectionConf::Fuel(_) => todo!(),
            ChainConnectionConf::Sealevel(_) => todo!(),
        }
        .context(ctx)
    }

    /// Try to convert the chain setting into a Mailbox contract
    pub async fn build_mailbox(&self, metrics: &CoreMetrics) -> Result<Box<dyn Mailbox>> {
        let ctx = "Building provider";
        let locator = self.locator(self.addresses.mailbox);

        match &self.connection {
            ChainConnectionConf::Ethereum(conf) => {
                self.build_ethereum(conf, &locator, metrics, h_eth::MailboxBuilder {})
                    .await
            }

            ChainConnectionConf::Fuel(conf) => {
                let wallet = self.fuel_signer().await.context(ctx)?;
                hyperlane_fuel::FuelMailbox::new(conf, locator, wallet)
                    .map(|m| Box::new(m) as Box<dyn Mailbox>)
                    .map_err(Into::into)
            }
            ChainConnectionConf::Sealevel(conf) => {
                let keypair = self.sealevel_signer().await.context(ctx)?;
                h_sealevel::SealevelMailbox::new(conf, locator, keypair)
                    .map(|m| Box::new(m) as Box<dyn Mailbox>)
                    .map_err(Into::into)
            }
        }
        .context(ctx)
    }

    /// Try to convert the chain settings into a message indexer
    pub async fn build_message_indexer(
        &self,
        metrics: &CoreMetrics,
    ) -> Result<Box<dyn MessageIndexer>> {
        let ctx = "Building delivery indexer";
        let locator = self.locator(self.addresses.mailbox);

        match &self.connection {
            ChainConnectionConf::Ethereum(conf) => {
                self.build_ethereum(
                    conf,
                    &locator,
                    metrics,
                    h_eth::MessageIndexerBuilder {
                        finality_blocks: self.finality_blocks,
                    },
                )
                .await
            }

            ChainConnectionConf::Fuel(_) => todo!(),
            ChainConnectionConf::Sealevel(conf) => {
                let indexer = Box::new(h_sealevel::SealevelMailboxIndexer::new(conf, locator)?);
                Ok(indexer as Box<dyn MessageIndexer>)
            }
        }
        .context(ctx)
    }

    /// Try to convert the chain settings into a delivery indexer
    pub async fn build_delivery_indexer(
        &self,
        metrics: &CoreMetrics,
    ) -> Result<Box<dyn Indexer<H256>>> {
        let ctx = "Building delivery indexer";
        let locator = self.locator(self.addresses.mailbox);

        match &self.connection {
            ChainConnectionConf::Ethereum(conf) => {
                self.build_ethereum(
                    conf,
                    &locator,
                    metrics,
                    h_eth::DeliveryIndexerBuilder {
                        finality_blocks: self.finality_blocks,
                    },
                )
                .await
            }

            ChainConnectionConf::Fuel(_) => todo!(),
            ChainConnectionConf::Sealevel(conf) => {
                let indexer = Box::new(h_sealevel::SealevelMailboxIndexer::new(conf, locator)?);
                Ok(indexer as Box<dyn Indexer<H256>>)
            }
        }
        .context(ctx)
    }

    /// Try to convert the chain setting into an interchain gas paymaster
    /// contract
    pub async fn build_interchain_gas_paymaster(
        &self,
        metrics: &CoreMetrics,
    ) -> Result<Box<dyn InterchainGasPaymaster>> {
        let ctx = "Building IGP";
        let locator = self.locator(self.addresses.interchain_gas_paymaster);

        match &self.connection {
            ChainConnectionConf::Ethereum(conf) => {
                self.build_ethereum(
                    conf,
                    &locator,
                    metrics,
                    h_eth::InterchainGasPaymasterBuilder {},
                )
                .await
            }

            ChainConnectionConf::Fuel(_) => todo!(),
            ChainConnectionConf::Sealevel(conf) => {
                let paymaster = Box::new(h_sealevel::SealevelInterchainGasPaymaster::new(
                    conf, locator,
                ));
                Ok(paymaster as Box<dyn InterchainGasPaymaster>)
            }
        }
        .context(ctx)
    }

    /// Try to convert the chain settings into a gas payment indexer
    pub async fn build_interchain_gas_payment_indexer(
        &self,
        metrics: &CoreMetrics,
    ) -> Result<Box<dyn Indexer<InterchainGasPayment>>> {
        let ctx = "Building IGP indexer";
        let locator = self.locator(self.addresses.interchain_gas_paymaster);

        match &self.connection {
            ChainConnectionConf::Ethereum(conf) => {
                self.build_ethereum(
                    conf,
                    &locator,
                    metrics,
                    h_eth::InterchainGasPaymasterIndexerBuilder {
                        mailbox_address: self.addresses.mailbox.into(),
                        finality_blocks: self.finality_blocks,
                    },
                )
                .await
            }

            ChainConnectionConf::Fuel(_) => todo!(),
            ChainConnectionConf::Sealevel(conf) => {
                let indexer = Box::new(h_sealevel::SealevelInterchainGasPaymasterIndexer::new(
                    conf, locator,
                ));
                Ok(indexer as Box<dyn Indexer<InterchainGasPayment>>)
            }
        }
        .context(ctx)
    }

    /// Try to convert the chain settings into a ValidatorAnnounce
    pub async fn build_validator_announce(
        &self,
        metrics: &CoreMetrics,
    ) -> Result<Box<dyn ValidatorAnnounce>> {
        let locator = self.locator(self.addresses.validator_announce);
        match &self.connection {
            ChainConnectionConf::Ethereum(conf) => {
                self.build_ethereum(conf, &locator, metrics, h_eth::ValidatorAnnounceBuilder {})
                    .await
            }

            ChainConnectionConf::Fuel(_) => todo!(),
            ChainConnectionConf::Sealevel(conf) => {
                let va = Box::new(h_sealevel::SealevelValidatorAnnounce::new(conf, locator));
                Ok(va as Box<dyn ValidatorAnnounce>)
            }
        }
        .context("Building ValidatorAnnounce")
    }

    /// Try to convert the chain setting into an InterchainSecurityModule
    /// contract
    pub async fn build_ism(
        &self,
        address: H256,
        metrics: &CoreMetrics,
    ) -> Result<Box<dyn InterchainSecurityModule>> {
        let ctx = "Building ISM";
        let locator = self.locator(address);

        match &self.connection {
            ChainConnectionConf::Ethereum(conf) => {
                self.build_ethereum(
                    conf,
                    &locator,
                    metrics,
                    h_eth::InterchainSecurityModuleBuilder {},
                )
                .await
            }

            ChainConnectionConf::Fuel(_) => todo!(),
            ChainConnectionConf::Sealevel(conf) => {
                let keypair = self.sealevel_signer().await.context(ctx)?;
                let ism = Box::new(h_sealevel::SealevelInterchainSecurityModule::new(
                    conf, locator, keypair,
                ));
                Ok(ism as Box<dyn InterchainSecurityModule>)
            }
        }
        .context(ctx)
    }

    /// Try to convert the chain setting into a Multisig Ism contract
    pub async fn build_multisig_ism(
        &self,
        address: H256,
        metrics: &CoreMetrics,
    ) -> Result<Box<dyn MultisigIsm>> {
        let ctx = "Building multisig ISM";
        let locator = self.locator(address);

        match &self.connection {
            ChainConnectionConf::Ethereum(conf) => {
                self.build_ethereum(conf, &locator, metrics, h_eth::MultisigIsmBuilder {})
                    .await
            }

            ChainConnectionConf::Fuel(_) => todo!(),
            ChainConnectionConf::Sealevel(conf) => {
                let keypair = self.sealevel_signer().await.context(ctx)?;
                let ism = Box::new(h_sealevel::SealevelMultisigIsm::new(conf, locator, keypair));
                Ok(ism as Box<dyn MultisigIsm>)
            }
        }
        .context(ctx)
    }

    /// Try to convert the chain setting into a RoutingIsm Ism contract
    pub async fn build_routing_ism(
        &self,
        address: H256,
        metrics: &CoreMetrics,
    ) -> Result<Box<dyn RoutingIsm>> {
        let ctx = "Building routing ISM";
        let locator = ContractLocator {
            domain: &self.domain,
            address,
        };

        match &self.connection {
            ChainConnectionConf::Ethereum(conf) => {
                self.build_ethereum(conf, &locator, metrics, h_eth::RoutingIsmBuilder {})
                    .await
            }

            ChainConnectionConf::Fuel(_) => todo!(),
            ChainConnectionConf::Sealevel(_) => {
                Err(eyre!("Sealevel does not support routing ISM yet")).context(ctx)
            }
        }
        .context(ctx)
    }

    /// Try to convert the chain setting into an AggregationIsm Ism contract
    pub async fn build_aggregation_ism(
        &self,
        address: H256,
        metrics: &CoreMetrics,
    ) -> Result<Box<dyn AggregationIsm>> {
        let ctx = "Building aggregation ISM";
        let locator = ContractLocator {
            domain: &self.domain,
            address,
        };

        match &self.connection {
            ChainConnectionConf::Ethereum(conf) => {
                self.build_ethereum(conf, &locator, metrics, h_eth::AggregationIsmBuilder {})
                    .await
            }

            ChainConnectionConf::Fuel(_) => todo!(),
            ChainConnectionConf::Sealevel(_) => {
                Err(eyre!("Sealevel does not support aggregation ISM yet")).context(ctx)
            }
        }
        .context(ctx)
    }

    /// Try to convert the chain setting into a CcipRead Ism contract
    pub async fn build_ccip_read_ism(
        &self,
        address: H256,
        metrics: &CoreMetrics,
    ) -> Result<Box<dyn CcipReadIsm>> {
        let ctx = "Building CcipRead ISM";
        let locator = ContractLocator {
            domain: &self.domain,
            address,
        };

        match &self.connection {
            ChainConnectionConf::Ethereum(conf) => {
                self.build_ethereum(conf, &locator, metrics, h_eth::CcipReadIsmBuilder {})
                    .await
            }

            ChainConnectionConf::Fuel(_) => todo!(),
            ChainConnectionConf::Sealevel(_) => {
                Err(eyre!("Sealevel does not support CCIP read ISM yet")).context(ctx)
            }
        }
        .context(ctx)
    }

    async fn signer<S: BuildableWithSignerConf>(&self) -> Result<Option<S>> {
        if let Some(conf) = &self.signer {
            Ok(Some(conf.build::<S>().await?))
        } else {
            Ok(None)
        }
    }

    async fn ethereum_signer(&self) -> Result<Option<h_eth::Signers>> {
        self.signer().await
    }

    async fn fuel_signer(&self) -> Result<fuels::prelude::WalletUnlocked> {
        self.signer().await.and_then(|opt| {
            opt.ok_or_else(|| eyre!("Fuel requires a signer to construct contract instances"))
        })
    }

    async fn sealevel_signer(&self) -> Result<Option<h_sealevel::Keypair>> {
        self.signer().await
    }

    /// Get a clone of the ethereum metrics conf with correctly configured
    /// contract information.
    fn metrics_conf(
        &self,
        agent_name: &str,
        signer: &Option<impl HyperlaneSigner>,
    ) -> PrometheusMiddlewareConf {
        let mut cfg = self.metrics_conf.clone();

        if cfg.chain.is_none() {
            cfg.chain = Some(ChainInfo {
                name: Some(self.domain.name().into()),
            });
        }

        if let Some(signer) = signer {
            cfg.wallets
                .entry(signer.eth_address().into())
                .or_insert_with(|| WalletInfo {
                    name: Some(agent_name.into()),
                });
        }

        let mut register_contract = |name: &str, address: H256, fns: HashMap<Vec<u8>, String>| {
            cfg.contracts
                .entry(address.into())
                .or_insert_with(|| ContractInfo {
                    name: Some(name.into()),
                    functions: fns
                        .into_iter()
                        .map(|s| (Selector::try_from(s.0).unwrap(), s.1))
                        .collect(),
                });
        };

        register_contract(
            "mailbox",
            self.addresses.mailbox,
            EthereumMailboxAbi::fn_map_owned(),
        );
        register_contract(
            "validator_announce",
            self.addresses.validator_announce,
            EthereumValidatorAnnounceAbi::fn_map_owned(),
        );
        register_contract(
            "igp",
            self.addresses.interchain_gas_paymaster,
            EthereumInterchainGasPaymasterAbi::fn_map_owned(),
        );

        cfg
    }

    fn locator(&self, address: H256) -> ContractLocator {
        ContractLocator {
            domain: &self.domain,
            address,
        }
    }

    async fn build_ethereum<B>(
        &self,
        conf: &h_eth::ConnectionConf,
        locator: &ContractLocator<'_>,
        metrics: &CoreMetrics,
        builder: B,
    ) -> Result<B::Output>
    where
        B: BuildableWithProvider + Sync,
    {
        let signer = self.ethereum_signer().await?;
        let metrics_conf = self.metrics_conf(metrics.agent_name(), &signer);
        let rpc_metrics = Some(metrics.json_rpc_client_metrics());
        let middleware_metrics = Some((metrics.provider_metrics(), metrics_conf));
        let res = builder
            .build_with_connection_conf(conf, locator, signer, rpc_metrics, middleware_metrics)
            .await;
        Ok(res?)
    }
}<|MERGE_RESOLUTION|>--- conflicted
+++ resolved
@@ -1,11 +1,6 @@
 use std::collections::HashMap;
 
 use ethers::prelude::Selector;
-<<<<<<< HEAD
-use eyre::{eyre, Context, Result};
-
-=======
->>>>>>> e4220f84
 use ethers_prometheus::middleware::{
     ChainInfo, ContractInfo, PrometheusMiddlewareConf, WalletInfo,
 };
