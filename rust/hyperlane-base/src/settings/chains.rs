--- conflicted
+++ resolved
@@ -1,10 +1,6 @@
-<<<<<<< HEAD
 use std::collections::HashMap;
 
 use ethers::types::Selector;
-=======
-use ethers::prelude::Signer;
->>>>>>> 1ff35f63
 use eyre::{eyre, Context, Result};
 use serde::Deserialize;
 
@@ -12,15 +8,9 @@
     ChainInfo, ContractInfo, PrometheusMiddlewareConf, WalletInfo,
 };
 use hyperlane_core::{
-<<<<<<< HEAD
-    ContractLocator, HyperlaneAbi, HyperlaneDomain, HyperlaneDomainImpl, HyperlaneProvider,
+    ContractLocator, HyperlaneAbi, HyperlaneDomain, HyperlaneDomainProtocol, HyperlaneProvider,
     HyperlaneSigner, InterchainGasPaymaster, InterchainGasPaymasterIndexer, Mailbox,
     MailboxIndexer, MultisigIsm, H256,
-=======
-    ContractLocator, HyperlaneAbi, HyperlaneDomain, HyperlaneDomainProtocol, HyperlaneProvider,
-    InterchainGasPaymaster, InterchainGasPaymasterIndexer, Mailbox, MailboxIndexer, MultisigIsm,
-    Signers, H256,
->>>>>>> 1ff35f63
 };
 use hyperlane_ethereum::{
     self as h_eth, BuildableWithProvider, EthereumInterchainGasPaymasterAbi, EthereumMailboxAbi,
@@ -34,15 +24,7 @@
 ///
 /// Specify the chain name (enum variant) in toml under the `chain` key
 #[derive(Clone, Debug, Deserialize)]
-<<<<<<< HEAD
-#[serde(
-    tag = "implementation",
-    content = "connection",
-    rename_all = "camelCase"
-)]
-=======
 #[serde(tag = "protocol", content = "connection", rename_all = "camelCase")]
->>>>>>> 1ff35f63
 pub enum ChainConf {
     /// Ethereum configuration
     Ethereum(h_eth::ConnectionConf),
@@ -51,19 +33,10 @@
 }
 
 impl ChainConf {
-    fn implementation(&self) -> HyperlaneDomainImpl {
-        match self {
-            ChainConf::Ethereum(_) => HyperlaneDomainImpl::Ethereum,
-            ChainConf::Fuel(_) => HyperlaneDomainImpl::Fuel,
-        }
-    }
-}
-
-impl ChainConf {
-    fn protocol(&self) -> HyperlaneDomainProtocol {
+    fn protocol(&self) -> HyperlaneDomainImpl {
         match self {
             ChainConf::Ethereum(_) => HyperlaneDomainProtocol::Ethereum,
-            ChainConf::Fuel => HyperlaneDomainProtocol::Fuel,
+            ChainConf::Fuel(_) => HyperlaneDomainProtocol::Fuel,
         }
     }
 }
@@ -301,11 +274,7 @@
 
     /// Get the domain for this chain setup
     pub fn domain(&self) -> Result<HyperlaneDomain> {
-<<<<<<< HEAD
-        HyperlaneDomain::from_config_strs(&self.domain, &self.name, self.chain.implementation())
-=======
         HyperlaneDomain::from_config_strs(&self.domain, &self.name, self.chain.protocol())
->>>>>>> 1ff35f63
             .map_err(|e| eyre!("{e}"))
     }
 
@@ -385,14 +354,10 @@
                 .parse::<ethers::types::Address>()
                 .context("Invalid ethereum address")?
                 .into(),
-<<<<<<< HEAD
             ChainConf::Fuel(_) => address
                 .parse::<fuels::tx::ContractId>()
                 .map_err(|e| eyre!("Invalid fuel contract id: {e}"))?
                 .into_h256(),
-=======
-            ChainConf::Fuel => todo!(),
->>>>>>> 1ff35f63
         };
 
         Ok(ContractLocator { domain, address })
