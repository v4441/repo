//! Scraper configuration.
//!
//! The correct settings shape is defined in the TypeScript SDK metadata. While the the exact shape
//! and validations it defines are not applied here, we should mirror them.
//! ANY CHANGES HERE NEED TO BE REFLECTED IN THE TYPESCRIPT SDK.

use std::{collections::HashSet, default::Default};

use derive_more::{AsMut, AsRef, Deref, DerefMut};
use eyre::Context;
use hyperlane_base::{
    impl_loadable_from_settings,
    settings::{
        parser::{RawAgentConf, ValueParser},
        Settings,
    },
};
use hyperlane_core::{cfg_unwrap_all, config::*, HyperlaneDomain};
use serde::Deserialize;
use serde_json::Value;

/// Settings for `Scraper`
#[derive(Debug, AsRef, AsMut, Deref, DerefMut)]
pub struct ScraperSettings {
    #[as_ref]
    #[as_mut]
    #[deref]
    #[deref_mut]
    base: Settings,

    pub db: String,
    pub chains_to_scrape: Vec<HyperlaneDomain>,
}

#[derive(Debug, Deserialize)]
#[serde(transparent)]
struct RawScraperSettings(Value);

impl_loadable_from_settings!(Scraper, RawScraperSettings -> ScraperSettings);

impl FromRawConf<RawScraperSettings> for ScraperSettings {
    fn from_config_filtered(
        raw: RawScraperSettings,
        cwp: &ConfigPath,
        _filter: (),
    ) -> ConfigResult<Self> {
        let mut err = ConfigParsingError::default();

        let p = ValueParser::new(cwp.clone(), &raw.0);

        let chains_names_to_scrape: Option<HashSet<&str>> = p
            .chain(&mut err)
            .get_key("chainsToScrape")
            .parse_string()
            .end()
            .map(|s| s.split(',').collect());

        let base = p
            .parse_from_raw_config::<Settings, RawAgentConf, Option<&HashSet<&str>>>(
                chains_names_to_scrape.as_ref(),
                "Parsing base config",
            )
            .take_config_err(&mut err);

        let db = p
            .chain(&mut err)
            .get_key("db")
            .parse_string()
            .end()
            .map(|v| v.to_owned());

        let chains_to_scrape = if let (Some(base), Some(chains)) = (&base, chains_names_to_scrape) {
            chains
                .into_iter()
                .filter_map(|chain| {
                    base.lookup_domain(chain)
                        .context("Missing configuration for a chain in `chainsToScrape`")
                        .into_config_result(|| cwp + "chains_to_scrape")
                        .take_config_err(&mut err)
                })
                .collect()
        } else {
            Default::default()
        };

        cfg_unwrap_all!(&p.cwp, err: [base, db]);

        err.into_result(Self {
            base,
            db,
            chains_to_scrape,
        })
    }
<<<<<<< HEAD
}

impl FromRawConf<DeprecatedRawScraperSettings> for ScraperSettings {
    fn from_config_filtered(
        raw: DeprecatedRawScraperSettings,
        cwp: &ConfigPath,
        _filter: (),
    ) -> ConfigResult<Self> {
        let mut err = ConfigParsingError::default();

        let db = raw
            .db
            .ok_or_else(|| eyre!("Missing `db` connection string"))
            .take_err(&mut err, || cwp + "db");

        let Some(chains_to_scrape) = raw
            .chainstoscrape
            .ok_or_else(|| eyre!("Missing `chainstoscrape` list"))
            .take_err(&mut err, || cwp + "chainstoscrape")
            .map(|s| {
                s.split(',')
                    .map(str::to_ascii_lowercase)
                    .collect::<Vec<_>>()
            })
        else {
            return Err(err);
        };

        let base = raw
            .base
            .parse_config_with_filter::<Settings>(
                cwp,
                Some(&chains_to_scrape.iter().map(String::as_str).collect()),
            )
            .take_config_err(&mut err);

        let chains_to_scrape = base
            .as_ref()
            .map(|base| {
                chains_to_scrape
                    .iter()
                    .filter_map(|chain| {
                        base.lookup_domain(chain)
                            .context("Missing configuration for a chain in `chainstoscrape`")
                            .take_err(&mut err, || cwp + "chains" + chain)
                    })
                    .collect_vec()
            })
            .unwrap_or_default();

        err.into_result(Self {
            base: base.unwrap(),
            db: db.unwrap(),
            chains_to_scrape,
        })
    }
=======
>>>>>>> 1d185497
}<|MERGE_RESOLUTION|>--- conflicted
+++ resolved
@@ -91,63 +91,4 @@
             chains_to_scrape,
         })
     }
-<<<<<<< HEAD
-}
-
-impl FromRawConf<DeprecatedRawScraperSettings> for ScraperSettings {
-    fn from_config_filtered(
-        raw: DeprecatedRawScraperSettings,
-        cwp: &ConfigPath,
-        _filter: (),
-    ) -> ConfigResult<Self> {
-        let mut err = ConfigParsingError::default();
-
-        let db = raw
-            .db
-            .ok_or_else(|| eyre!("Missing `db` connection string"))
-            .take_err(&mut err, || cwp + "db");
-
-        let Some(chains_to_scrape) = raw
-            .chainstoscrape
-            .ok_or_else(|| eyre!("Missing `chainstoscrape` list"))
-            .take_err(&mut err, || cwp + "chainstoscrape")
-            .map(|s| {
-                s.split(',')
-                    .map(str::to_ascii_lowercase)
-                    .collect::<Vec<_>>()
-            })
-        else {
-            return Err(err);
-        };
-
-        let base = raw
-            .base
-            .parse_config_with_filter::<Settings>(
-                cwp,
-                Some(&chains_to_scrape.iter().map(String::as_str).collect()),
-            )
-            .take_config_err(&mut err);
-
-        let chains_to_scrape = base
-            .as_ref()
-            .map(|base| {
-                chains_to_scrape
-                    .iter()
-                    .filter_map(|chain| {
-                        base.lookup_domain(chain)
-                            .context("Missing configuration for a chain in `chainstoscrape`")
-                            .take_err(&mut err, || cwp + "chains" + chain)
-                    })
-                    .collect_vec()
-            })
-            .unwrap_or_default();
-
-        err.into_result(Self {
-            base: base.unwrap(),
-            db: db.unwrap(),
-            chains_to_scrape,
-        })
-    }
-=======
->>>>>>> 1d185497
 }