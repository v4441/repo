use eyre::Result;
use itertools::Itertools;
use sea_orm::{prelude::*, ActiveValue::*, DeriveColumn, EnumIter, Insert, QuerySelect};
use tracing::{debug, instrument, trace};

use hyperlane_core::{HyperlaneMessage, LogMeta, H256};
use migration::OnConflict;

use crate::conversions::{address_to_bytes, bytes_to_address, h256_to_bytes};
use crate::date_time;
use crate::db::ScraperDb;

use super::generated::{delivered_message, message};

#[derive(Debug, Clone)]
pub struct StorableDelivery<'a> {
    pub message_id: H256,
    pub meta: &'a LogMeta,
    /// The database id of the transaction the delivery event occurred in
    pub txn_id: i64,
}

pub struct StorableMessage<'a> {
    pub msg: HyperlaneMessage,
    pub meta: &'a LogMeta,
    /// The database id of the transaction the message was sent in
    pub txn_id: i64,
}

impl ScraperDb {
    /// Get the highest message nonce that is stored in the database.
    #[instrument(skip(self))]
    pub async fn last_message_nonce(
        &self,
        origin_domain: u32,
        origin_mailbox: &H256,
    ) -> Result<Option<u32>> {
        #[derive(Copy, Clone, Debug, EnumIter, DeriveColumn)]
        enum QueryAs {
            Nonce,
        }

        let last_nonce = message::Entity::find()
            .filter(message::Column::Origin.eq(origin_domain))
            .filter(message::Column::OriginMailbox.eq(address_to_bytes(origin_mailbox)))
            .select_only()
            .column_as(message::Column::Nonce.max(), QueryAs::Nonce)
            .into_values::<i32, QueryAs>()
            .one(&self.0)
            .await?
            .map(|idx| idx as u32);
        debug!(
            ?last_nonce,
            origin_domain,
            ?origin_mailbox,
            "Queried last message nonce from database"
        );
        Ok(last_nonce)
    }

    /// Get the dispatched message associated with a nonce.
    #[instrument(skip(self))]
    pub async fn retrieve_message_by_nonce(
        &self,
        origin_domain: u32,
        origin_mailbox: &H256,
        nonce: u32,
    ) -> Result<Option<HyperlaneMessage>> {
        #[derive(Copy, Clone, Debug, EnumIter, DeriveColumn)]
        enum QueryAs {
            Nonce,
        }
        if let Some(message) = message::Entity::find()
            .filter(message::Column::Origin.eq(origin_domain))
            .filter(message::Column::OriginMailbox.eq(address_to_bytes(origin_mailbox)))
            .filter(message::Column::Nonce.eq(nonce))
            .one(&self.0)
            .await?
        {
            Ok(Some(HyperlaneMessage {
                // We do not write version to the DB.
                version: 0,
                origin: message.origin.try_into()?,
                nonce: message.nonce.try_into()?,
                destination: message.destination.try_into()?,
                sender: bytes_to_address(message.sender)?,
                recipient: bytes_to_address(message.recipient)?,
                body: message.msg_body.unwrap_or(Vec::new()),
            }))
        } else {
            Ok(None)
        }
    }

    /// Get the tx id associated with a dispatched message.
    #[instrument(skip(self))]
    pub async fn retrieve_dispatched_tx_id(
        &self,
        origin_domain: u32,
        origin_mailbox: &H256,
        nonce: u32,
    ) -> Result<Option<i64>> {
        #[derive(Copy, Clone, Debug, EnumIter, DeriveColumn)]
        enum QueryAs {
            Nonce,
        }

        let tx_id = message::Entity::find()
            .filter(message::Column::Origin.eq(origin_domain))
            .filter(message::Column::OriginMailbox.eq(address_to_bytes(origin_mailbox)))
            .filter(message::Column::Nonce.eq(nonce))
            .select_only()
            .column_as(message::Column::OriginTxId.max(), QueryAs::Nonce)
            .group_by(message::Column::Origin)
            .into_values::<i64, QueryAs>()
            .one(&self.0)
            .await?;
        Ok(tx_id)
    }

    async fn deliveries_count(&self, domain: u32, destination_mailbox: Vec<u8>) -> Result<u64> {
        Ok(delivered_message::Entity::find()
            .filter(delivered_message::Column::Domain.eq(domain))
            .filter(delivered_message::Column::DestinationMailbox.eq(destination_mailbox.clone()))
            .count(&self.0)
            .await?)
    }

    /// Store deliveries from a mailbox into the database (or update an existing
    /// one).
    #[instrument(skip_all)]
    pub async fn store_deliveries(
        &self,
        domain: u32,
        destination_mailbox: H256,
        deliveries: impl Iterator<Item = StorableDelivery<'_>>,
    ) -> Result<u64> {
        let destination_mailbox = address_to_bytes(&destination_mailbox);
        let deliveries_count_before = self
            .deliveries_count(domain, destination_mailbox.clone())
            .await?;
        // we have a race condition where a message may not have been scraped yet even
        // though we have received news of delivery on this chain, so the
        // message IDs are looked up in a separate "thread".
        let models: Vec<delivered_message::ActiveModel> = deliveries
            .map(|delivery| delivered_message::ActiveModel {
                id: NotSet,
                time_created: Set(date_time::now()),
                msg_id: Unchanged(h256_to_bytes(&delivery.message_id)),
                domain: Unchanged(domain as i32),
                destination_mailbox: Unchanged(destination_mailbox.clone()),
                destination_tx_id: Set(delivery.txn_id),
            })
            .collect_vec();

        debug_assert!(!models.is_empty());
        trace!(?models, "Writing delivered messages to database");

        Insert::many(models)
            .on_conflict(
                OnConflict::columns([delivered_message::Column::MsgId])
                    .update_columns([
                        delivered_message::Column::TimeCreated,
                        delivered_message::Column::DestinationTxId,
                    ])
                    .to_owned(),
            )
            .exec(&self.0)
            .await?;
        let deliveries_count_after = self.deliveries_count(domain, destination_mailbox).await?;
<<<<<<< HEAD
        Ok(deliveries_count_after - deliveries_count_before)
=======
        let difference = deliveries_count_after.saturating_sub(deliveries_count_before);
        if difference > 0 {
            debug!(
                messages = difference,
                "Wrote new delivered messages to database"
            );
        }
        Ok(difference)
>>>>>>> 50f04db1
    }

    async fn dispatched_messages_count(&self, domain: u32, origin_mailbox: Vec<u8>) -> Result<u64> {
        Ok(message::Entity::find()
            .filter(message::Column::Origin.eq(domain))
            .filter(message::Column::OriginMailbox.eq(origin_mailbox))
            .count(&self.0)
            .await?)
    }

    /// Store messages from a mailbox into the database (or update an existing
    /// one).
    #[instrument(skip_all)]
    pub async fn store_dispatched_messages(
        &self,
        domain: u32,
        origin_mailbox: &H256,
        messages: impl Iterator<Item = StorableMessage<'_>>,
    ) -> Result<u64> {
        let origin_mailbox = address_to_bytes(origin_mailbox);
        let messages_count_before = self
            .dispatched_messages_count(domain, origin_mailbox.clone())
            .await?;
        // we have a race condition where a message may not have been scraped yet even
        let models = messages
            .map(|storable| message::ActiveModel {
                id: NotSet,
                time_created: Set(date_time::now()),
                msg_id: Unchanged(h256_to_bytes(&storable.msg.id())),
                origin: Unchanged(storable.msg.origin as i32),
                destination: Set(storable.msg.destination as i32),
                nonce: Unchanged(storable.msg.nonce as i32),
                sender: Set(address_to_bytes(&storable.msg.sender)),
                recipient: Set(address_to_bytes(&storable.msg.recipient)),
                msg_body: Set(if storable.msg.body.is_empty() {
                    None
                } else {
                    Some(storable.msg.body)
                }),
                origin_mailbox: Unchanged(origin_mailbox.clone()),
                origin_tx_id: Set(storable.txn_id),
            })
            .collect_vec();

        debug_assert!(!models.is_empty());
        trace!(?models, "Writing messages to database");

        Insert::many(models)
            .on_conflict(
                OnConflict::columns([
                    message::Column::OriginMailbox,
                    message::Column::Origin,
                    message::Column::Nonce,
                ])
                .update_columns([
                    message::Column::TimeCreated,
                    message::Column::Destination,
                    message::Column::Sender,
                    message::Column::Recipient,
                    message::Column::MsgBody,
                    message::Column::OriginTxId,
                ])
                .to_owned(),
            )
            .exec(&self.0)
            .await?;
        let messages_count_after = self
            .dispatched_messages_count(domain, origin_mailbox)
            .await?;
<<<<<<< HEAD
        Ok(messages_count_after - messages_count_before)
=======
        let difference = messages_count_after.saturating_sub(messages_count_before);
        if difference > 0 {
            debug!(messages = difference, "Wrote new messages to database");
        }
        Ok(difference)
>>>>>>> 50f04db1
    }
}<|MERGE_RESOLUTION|>--- conflicted
+++ resolved
@@ -168,9 +168,6 @@
             .exec(&self.0)
             .await?;
         let deliveries_count_after = self.deliveries_count(domain, destination_mailbox).await?;
-<<<<<<< HEAD
-        Ok(deliveries_count_after - deliveries_count_before)
-=======
         let difference = deliveries_count_after.saturating_sub(deliveries_count_before);
         if difference > 0 {
             debug!(
@@ -179,7 +176,6 @@
             );
         }
         Ok(difference)
->>>>>>> 50f04db1
     }
 
     async fn dispatched_messages_count(&self, domain: u32, origin_mailbox: Vec<u8>) -> Result<u64> {
@@ -249,14 +245,10 @@
         let messages_count_after = self
             .dispatched_messages_count(domain, origin_mailbox)
             .await?;
-<<<<<<< HEAD
-        Ok(messages_count_after - messages_count_before)
-=======
         let difference = messages_count_after.saturating_sub(messages_count_before);
         if difference > 0 {
             debug!(messages = difference, "Wrote new messages to database");
         }
         Ok(difference)
->>>>>>> 50f04db1
     }
 }