--- conflicted
+++ resolved
@@ -33,11 +33,7 @@
     },
     RawDomain {
         name: "arbitrumgoerli",
-<<<<<<< HEAD
-        token: "AGOR",
-=======
-        token: "ETH",
->>>>>>> 05e10b65
+        token: "ETH",
         domain: 421613,
         chain_id: 421613,
         is_test_net: true,
