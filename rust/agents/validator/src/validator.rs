--- conflicted
+++ resolved
@@ -6,15 +6,8 @@
 use tokio::task::JoinHandle;
 use tracing::instrument::Instrumented;
 
-<<<<<<< HEAD
 use hyperlane_base::{run_all, BaseAgent, CheckpointSyncer, CoreMetrics, HyperlaneAgentCore};
 use hyperlane_core::{HyperlaneDomain, HyperlaneSigner, Mailbox};
-=======
-use hyperlane_base::{
-    run_all, Agent, BaseAgent, CheckpointSyncer, CoreMetrics, HyperlaneAgentCore,
-};
-use hyperlane_core::{HyperlaneDomain, HyperlaneSigner};
->>>>>>> 64e26946
 
 use crate::submit::ValidatorSubmitterMetrics;
 use crate::{settings::ValidatorSettings, submit::ValidatorSubmitter};
@@ -27,14 +20,8 @@
     mailbox: Arc<dyn Mailbox>,
     signer: Arc<dyn HyperlaneSigner>,
     reorg_period: u64,
-<<<<<<< HEAD
     interval: Duration,
     checkpoint_syncer: Arc<dyn CheckpointSyncer>,
-=======
-    interval: u64,
-    checkpoint_syncer: Arc<dyn CheckpointSyncer>,
-    pub(crate) core: HyperlaneAgentCore,
->>>>>>> 64e26946
 }
 
 impl AsRef<HyperlaneAgentCore> for Validator {
@@ -60,22 +47,14 @@
             .await
             .map(|validator| Arc::new(validator) as Arc<dyn HyperlaneSigner>)?;
         let reorg_period = settings.reorgperiod.parse().expect("invalid uint");
-<<<<<<< HEAD
         let interval = Duration::from_secs(settings.interval.parse().expect("invalid uint"));
+        let core = settings.build_hyperlane_core(metrics.clone());
         let checkpoint_syncer = settings.checkpointsyncer.build(None)?.into();
-        let core = settings.build_hyperlane_core(metrics.clone());
 
         let mailbox = settings
             .build_mailbox(&settings.originchainname, &metrics)
             .await?
             .into();
-=======
-        let interval = settings.interval.parse().expect("invalid uint");
-        let core = settings
-            .try_into_hyperlane_core(metrics, Some(vec![&settings.originchainname]))
-            .await?;
-        let checkpoint_syncer = settings.checkpointsyncer.build(None)?.into();
->>>>>>> 64e26946
 
         let origin_chain = core
             .settings
