use std::{num::NonZeroU64, sync::Arc, time::Duration};

use crate::server::server::ValidatorServer;
use async_trait::async_trait;
use derive_more::AsRef;
use eyre::Result;

use futures_util::future::try_join_all;
use tokio::{task::JoinHandle, time::sleep};
use tracing::{error, info, info_span, instrument::Instrumented, warn, Instrument};

use hyperlane_base::{
    db::{HyperlaneRocksDB, DB},
    metrics::AgentMetrics,
<<<<<<< HEAD
    run_all,
    server::Server,
=======
>>>>>>> b3a91546
    settings::ChainConf,
    BaseAgent, ChainMetrics, CheckpointSyncer, ContractSyncMetrics, CoreMetrics,
    HyperlaneAgentCore, MetricsUpdater, SequencedDataContractSync,
};

use hyperlane_core::{
    Announcement, ChainResult, HyperlaneChain, HyperlaneContract, HyperlaneDomain, HyperlaneSigner,
    HyperlaneSignerExt, Mailbox, MerkleTreeHook, MerkleTreeInsertion, TxOutcome, ValidatorAnnounce,
    H256, U256,
};
use hyperlane_ethereum::{SingletonSigner, SingletonSignerHandle};

use crate::{
    settings::ValidatorSettings,
    submit::{ValidatorSubmitter, ValidatorSubmitterMetrics},
};

/// A validator agent
#[derive(Debug, AsRef)]
pub struct Validator {
    origin_chain: HyperlaneDomain,
    origin_chain_conf: ChainConf,
    #[as_ref]
    core: HyperlaneAgentCore,
    db: HyperlaneRocksDB,
    merkle_tree_hook_sync: Arc<SequencedDataContractSync<MerkleTreeInsertion>>,
    mailbox: Arc<dyn Mailbox>,
    merkle_tree_hook: Arc<dyn MerkleTreeHook>,
    validator_announce: Arc<dyn ValidatorAnnounce>,
    signer: SingletonSignerHandle,
    // temporary holder until `run` is called
    signer_instance: Option<Box<SingletonSigner>>,
    reorg_period: u64,
    interval: Duration,
    checkpoint_syncer: Arc<dyn CheckpointSyncer>,
    core_metrics: Arc<CoreMetrics>,
    agent_metrics: AgentMetrics,
    chain_metrics: ChainMetrics,
    server: Arc<Server>,
}

#[async_trait]
impl BaseAgent for Validator {
    const AGENT_NAME: &'static str = "validator";

    type Settings = ValidatorSettings;

    async fn from_settings(
        settings: Self::Settings,
        metrics: Arc<CoreMetrics>,
        agent_metrics: AgentMetrics,
        chain_metrics: ChainMetrics,
    ) -> Result<Self>
    where
        Self: Sized,
    {
        let db = DB::from_path(&settings.db)?;
        let msg_db = HyperlaneRocksDB::new(&settings.origin_chain, db);

        // Intentionally using hyperlane_ethereum for the validator's signer
        let (signer_instance, signer) = SingletonSigner::new(settings.validator.build().await?);

        let core = settings.build_hyperlane_core(metrics.clone());
        let checkpoint_syncer = settings.checkpoint_syncer.build(None).await?.into();

        let mailbox = settings
            .build_mailbox(&settings.origin_chain, &metrics)
            .await?;

        let merkle_tree_hook = settings
            .build_merkle_tree_hook(&settings.origin_chain, &metrics)
            .await?;

        let validator_announce = settings
            .build_validator_announce(&settings.origin_chain, &metrics)
            .await?;

        let origin_chain_conf = core
            .settings
            .chain_setup(&settings.origin_chain)
            .unwrap()
            .clone();

        let contract_sync_metrics = Arc::new(ContractSyncMetrics::new(&metrics));

        let merkle_tree_hook_sync = settings
            .build_merkle_tree_hook_indexer(
                &settings.origin_chain,
                &metrics,
                &contract_sync_metrics,
                Arc::new(msg_db.clone()),
            )
            .await?
            .into();

        let server = settings.server(metrics.clone())?;

        Ok(Self {
            origin_chain: settings.origin_chain,
            origin_chain_conf,
            core,
            db: msg_db,
            mailbox: mailbox.into(),
            merkle_tree_hook: merkle_tree_hook.into(),
            merkle_tree_hook_sync,
            validator_announce: validator_announce.into(),
            signer,
            signer_instance: Some(Box::new(signer_instance)),
            reorg_period: settings.reorg_period,
            interval: settings.interval,
            checkpoint_syncer,
            agent_metrics,
            chain_metrics,
            core_metrics: metrics,
            server,
        })
    }

    #[allow(clippy::async_yields_async)]
    async fn run(mut self) {
        let mut tasks = vec![];

        let routes =
            ValidatorServer::new(self.origin_chain.clone(), self.core.metrics.clone()).routes;

        // run server
        let server = self.server.clone();
        let server_task = tokio::spawn(async move {
            server.run(routes);
            Ok(())
        })
        .instrument(info_span!("Validator server"));
        tasks.push(server_task);

        if let Some(signer_instance) = self.signer_instance.take() {
            tasks.push(
                tokio::spawn(async move {
                    signer_instance.run().await;
                    Ok(())
                })
                .instrument(info_span!("SingletonSigner")),
            );
        }

        let metrics_updater = MetricsUpdater::new(
            &self.origin_chain_conf,
            self.core_metrics.clone(),
            self.agent_metrics.clone(),
            self.chain_metrics.clone(),
            Self::AGENT_NAME.to_string(),
        )
        .await
        .unwrap();
        tasks.push(
            tokio::spawn(async move {
                metrics_updater.spawn().await.unwrap();
                Ok(())
            })
            .instrument(info_span!("MetricsUpdater")),
        );

        // announce the validator after spawning the signer task
        self.announce().await.expect("Failed to announce validator");

        let reorg_period = NonZeroU64::new(self.reorg_period);

        // Ensure that the merkle tree hook has count > 0 before we begin indexing
        // messages or submitting checkpoints.
        loop {
            match self.merkle_tree_hook.count(reorg_period).await {
                Ok(0) => {
                    info!("Waiting for first message in merkle tree hook");
                    sleep(self.interval).await;
                }
                Ok(_) => {
                    tasks.push(self.run_merkle_tree_hook_sync().await);
                    for checkpoint_sync_task in self.run_checkpoint_submitters().await {
                        tasks.push(checkpoint_sync_task);
                    }
                    break;
                }
                _ => {
                    // Future that immediately resolves
                    return;
                }
            }
        }

        if let Err(err) = try_join_all(tasks).await {
            error!(?err, "One of the validator tasks returned an error");
        }
    }
}

impl Validator {
    async fn run_merkle_tree_hook_sync(&self) -> Instrumented<JoinHandle<Result<()>>> {
        let index_settings =
            self.as_ref().settings.chains[self.origin_chain.name()].index_settings();
        let contract_sync = self.merkle_tree_hook_sync.clone();
        let cursor = contract_sync
            .forward_backward_message_sync_cursor(index_settings)
            .await;
        tokio::spawn(async move {
            contract_sync.clone().sync("merkle_tree_hook", cursor).await;
            Ok(())
        })
        .instrument(info_span!("MerkleTreeHookSyncer"))
    }

    async fn run_checkpoint_submitters(&self) -> Vec<Instrumented<JoinHandle<Result<()>>>> {
        let submitter = ValidatorSubmitter::new(
            self.interval,
            self.reorg_period,
            self.merkle_tree_hook.clone(),
            self.signer.clone(),
            self.checkpoint_syncer.clone(),
            self.db.clone(),
            ValidatorSubmitterMetrics::new(&self.core.metrics, &self.origin_chain),
        );

        let reorg_period = NonZeroU64::new(self.reorg_period);
        let tip_tree = self
            .merkle_tree_hook
            .tree(reorg_period)
            .await
            .expect("failed to get merkle tree");
        // This function is only called after we have already checked that the
        // merkle tree hook has count > 0, but we assert to be extra sure this is
        // the case.
        assert!(tip_tree.count() > 0, "merkle tree is empty");
        let backfill_target = submitter.checkpoint(&tip_tree);

        let backfill_submitter = submitter.clone();

        let mut tasks = vec![];
        tasks.push(
            tokio::spawn(async move {
                backfill_submitter
                    .backfill_checkpoint_submitter(backfill_target)
                    .await
            })
            .instrument(info_span!("BackfillCheckpointSubmitter")),
        );

        tasks.push(
            tokio::spawn(async move { submitter.checkpoint_submitter(tip_tree).await })
                .instrument(info_span!("TipCheckpointSubmitter")),
        );

        tasks
    }

    fn log_on_announce_failure(result: ChainResult<TxOutcome>, chain_signer: &String) {
        match result {
            Ok(outcome) => {
                if outcome.executed {
                    info!(
                        tx_outcome=?outcome,
                        ?chain_signer,
                        "Successfully announced validator",
                    );
                } else {
                    error!(
                        txid=?outcome.transaction_id,
                        gas_used=?outcome.gas_used,
                        gas_price=?outcome.gas_price,
                        ?chain_signer,
                        "Transaction attempting to announce validator reverted. Make sure you have enough funds in your account to pay for transaction fees."
                    );
                }
            }
            Err(err) => {
                error!(
                    ?err,
                    ?chain_signer,
                    "Failed to announce validator. Make sure you have enough funds in your account to pay for gas."
                );
            }
        }
    }

    async fn announce(&self) -> Result<()> {
        let address = self.signer.eth_address();
        let announcement_location = self.checkpoint_syncer.announcement_location();

        // Sign and post the validator announcement
        let announcement = Announcement {
            validator: address,
            mailbox_address: self.mailbox.address(),
            mailbox_domain: self.mailbox.domain().id(),
            storage_location: announcement_location.clone(),
        };
        let signed_announcement = self.signer.sign(announcement.clone()).await?;
        self.checkpoint_syncer
            .write_announcement(&signed_announcement)
            .await?;

        // Ensure that the validator has announced themselves before we enter
        // the main validator submit loop. This is to avoid a situation in
        // which the validator is signing checkpoints but has not announced
        // their locations, which makes them functionally unusable.
        let validators: [H256; 1] = [address.into()];
        loop {
            info!("Checking for validator announcement");
            if let Some(locations) = self
                .validator_announce
                .get_announced_storage_locations(&validators)
                .await?
                .first()
            {
                if locations.contains(&announcement_location) {
                    info!(
                        ?locations,
                        ?announcement_location,
                        "Validator has announced signature storage location"
                    );
                    break;
                }
                info!(
                    announced_locations=?locations,
                    "Validator has not announced signature storage location"
                );

                if let Some(chain_signer) = self.core.settings.chains[self.origin_chain.name()]
                    .chain_signer()
                    .await?
                {
                    let chain_signer = chain_signer.address_string();
                    info!(eth_validator_address=?announcement.validator, ?chain_signer, "Attempting self announce");
                    let balance_delta = self
                        .validator_announce
                        .announce_tokens_needed(signed_announcement.clone())
                        .await
                        .unwrap_or_default();
                    if balance_delta > U256::zero() {
                        warn!(
                            tokens_needed=%balance_delta,
                            eth_validator_address=?announcement.validator,
                            ?chain_signer,
                            "Please send tokens to your chain signer address to announce",
                        );
                    } else {
                        let result = self
                            .validator_announce
                            .announce(signed_announcement.clone(), None)
                            .await;
                        Self::log_on_announce_failure(result, &chain_signer);
                    }
                } else {
                    warn!(origin_chain=%self.origin_chain, "Cannot announce validator without a signer; make sure a signer is set for the origin chain");
                }

                sleep(self.interval).await;
            }
        }
        Ok(())
    }
}<|MERGE_RESOLUTION|>--- conflicted
+++ resolved
@@ -12,14 +12,10 @@
 use hyperlane_base::{
     db::{HyperlaneRocksDB, DB},
     metrics::AgentMetrics,
-<<<<<<< HEAD
-    run_all,
-    server::Server,
-=======
->>>>>>> b3a91546
     settings::ChainConf,
     BaseAgent, ChainMetrics, CheckpointSyncer, ContractSyncMetrics, CoreMetrics,
     HyperlaneAgentCore, MetricsUpdater, SequencedDataContractSync,
+    server::Server,
 };
 
 use hyperlane_core::{
