--- conflicted
+++ resolved
@@ -2,7 +2,6 @@
 use std::sync::Arc;
 use std::time::{Duration, Instant};
 
-use ethers::signers::Signer;
 use eyre::Result;
 use prometheus::IntGauge;
 use tokio::{task::JoinHandle, time::sleep};
@@ -47,15 +46,9 @@
     async fn main_task(self) -> Result<()> {
         // Sign and post the validator announcement
         let announcement = Announcement {
-<<<<<<< HEAD
-            validator: self.signer.address(),
-            mailbox_address: self.mailbox.mailbox().address(),
-            mailbox_domain: self.mailbox.mailbox().domain().id(),
-=======
             validator: self.signer.eth_address(),
             mailbox_address: self.mailbox.address(),
             mailbox_domain: self.mailbox.domain().id(),
->>>>>>> 13daa1bd
             storage_location: self.checkpoint_syncer.announcement_location(),
         };
         let signed_announcement = self.signer.sign(announcement).await?;
