--- conflicted
+++ resolved
@@ -64,19 +64,10 @@
                 highest_leaf_index, "Couldn't get checkpoint in range"
             )
         );
-<<<<<<< HEAD
-        let proof = unwrap_or_none_result!(
-            self.get_proof(leaf_index, quorum_checkpoint.checkpoint.checkpoint)
-                .await
-                .context(CTX)?,
-            debug!(leaf_index, checkpoint=?quorum_checkpoint, "Couldn't get proof")
-        );
-=======
         let proof = self
             .get_proof(leaf_index, quorum_checkpoint.checkpoint.checkpoint)
             .await
             .context(CTX)?;
->>>>>>> 4370b089
         Ok(Some(MultisigMetadata::new(
             quorum_checkpoint,
             leaf_index,
