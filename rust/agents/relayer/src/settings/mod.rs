--- conflicted
+++ resolved
@@ -12,13 +12,6 @@
 use serde::Deserialize;
 use tracing::warn;
 
-<<<<<<< HEAD
-use hyperlane_base::{decl_settings, settings::Settings};
-use hyperlane_core::config::*;
-use hyperlane_core::{cfg_unwrap_all, HyperlaneDomain, U256};
-
-=======
->>>>>>> e4220f84
 use crate::settings::matching_list::MatchingList;
 
 pub mod matching_list;
@@ -377,11 +370,7 @@
             }
         }
 
-<<<<<<< HEAD
-        cfg_unwrap_all!(cwp, err: base);
-=======
         cfg_unwrap_all!(cwp, err: [base]);
->>>>>>> e4220f84
         err.into_result(Self {
             base,
             db,
