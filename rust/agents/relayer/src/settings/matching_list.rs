//! The correct settings shape is defined in the TypeScript SDK metadata. While the the exact shape
//! and validations it defines are not applied here, we should mirror them.
//! ANY CHANGES HERE NEED TO BE REFLECTED IN THE TYPESCRIPT SDK.

<<<<<<< HEAD
use std::fmt;
use std::fmt::{Debug, Display, Formatter};
use std::marker::PhantomData;

use serde::de::{Error, SeqAccess, Visitor};
use serde::{Deserialize, Deserializer};

use hyperlane_core::config::StrOrInt;
use hyperlane_core::{HyperlaneMessage, H160, H256};
=======
use std::{
    fmt,
    fmt::{Debug, Display, Formatter},
    marker::PhantomData,
};

use hyperlane_core::{config::StrOrInt, HyperlaneMessage, H160, H256};
use serde::{
    de::{Error, SeqAccess, Visitor},
    Deserialize, Deserializer,
};
>>>>>>> 17a6e79e

/// Defines a set of patterns for determining if a message should or should not
/// be relayed. This is useful for determine if a message matches a given set or
/// rules.
///
/// Valid options for each of the tuple elements are
/// - wildcard "*"
/// - single value in decimal or hex (must start with `0x`) format
/// - list of values in decimal or hex format
#[derive(Debug, Deserialize, Default, Clone)]
#[serde(transparent)]
pub struct MatchingList(Option<Vec<ListElement>>);

#[derive(Debug, Clone, PartialEq)]
enum Filter<T> {
    Wildcard,
    Enumerated(Vec<T>),
}

impl<T> Default for Filter<T> {
    fn default() -> Self {
        Self::Wildcard
    }
}

impl<T: PartialEq> Filter<T> {
    fn matches(&self, v: &T) -> bool {
        match self {
            Filter::Wildcard => true,
            Filter::Enumerated(list) => list.iter().any(|i| i == v),
        }
    }
}

impl<T: Debug> Display for Filter<T> {
    fn fmt(&self, f: &mut Formatter<'_>) -> fmt::Result {
        match self {
            Self::Wildcard => write!(f, "*"),
            Self::Enumerated(l) if l.len() == 1 => write!(f, "{:?}", l[0]),
            Self::Enumerated(l) => {
                write!(f, "[")?;
                for i in l {
                    write!(f, "{i:?},")?;
                }
                write!(f, "]")
            }
        }
    }
}

struct FilterVisitor<T>(PhantomData<T>);
impl<'de> Visitor<'de> for FilterVisitor<u32> {
    type Value = Filter<u32>;

    fn expecting(&self, fmt: &mut Formatter) -> fmt::Result {
        write!(fmt, "Expecting either a wildcard \"*\", decimal/hex value string, or list of decimal/hex value strings")
    }

    fn visit_u32<E>(self, v: u32) -> Result<Self::Value, E>
    where
        E: Error,
    {
        Ok(Self::Value::Enumerated(vec![v]))
    }

    fn visit_u64<E>(self, v: u64) -> Result<Self::Value, E>
    where
        E: Error,
    {
        if v <= u32::MAX as u64 {
            Ok(Self::Value::Enumerated(vec![v as u32]))
        } else {
            Err(E::custom("Domain Id must fit within a u32 value"))
        }
    }

    fn visit_str<E>(self, v: &str) -> Result<Self::Value, E>
    where
        E: Error,
    {
        Ok(if v == "*" {
            Self::Value::Wildcard
        } else {
            Self::Value::Enumerated(vec![v.parse::<u32>().map_err(to_serde_err)?])
        })
    }

    fn visit_seq<A>(self, mut seq: A) -> Result<Self::Value, A::Error>
    where
        A: SeqAccess<'de>,
    {
        let mut values = Vec::new();
        while let Some(i) = seq.next_element::<StrOrInt>()? {
            values.push(i.try_into().map_err(to_serde_err)?);
        }
        Ok(Self::Value::Enumerated(values))
    }
}

impl<'de> Visitor<'de> for FilterVisitor<H256> {
    type Value = Filter<H256>;

    fn expecting(&self, fmt: &mut Formatter) -> fmt::Result {
        write!(
            fmt,
            "Expecting either a wildcard \"*\", hex address string, or list of hex address strings"
        )
    }

    fn visit_str<E>(self, v: &str) -> Result<Self::Value, E>
    where
        E: Error,
    {
        Ok(if v == "*" {
            Self::Value::Wildcard
        } else {
            Self::Value::Enumerated(vec![parse_addr(v)?])
        })
    }

    fn visit_seq<A>(self, mut seq: A) -> Result<Self::Value, A::Error>
    where
        A: SeqAccess<'de>,
    {
        let mut values = Vec::new();
        while let Some(i) = seq.next_element::<&str>()? {
            values.push(parse_addr(i)?)
        }
        Ok(Self::Value::Enumerated(values))
    }
}

impl<'de> Deserialize<'de> for Filter<u32> {
    fn deserialize<D>(d: D) -> Result<Self, D::Error>
    where
        D: Deserializer<'de>,
    {
        d.deserialize_any(FilterVisitor::<u32>(Default::default()))
    }
}

impl<'de> Deserialize<'de> for Filter<H256> {
    fn deserialize<D>(d: D) -> Result<Self, D::Error>
    where
        D: Deserializer<'de>,
    {
        d.deserialize_any(FilterVisitor::<H256>(Default::default()))
    }
}

#[derive(Debug, Deserialize, Clone)]
#[serde(tag = "type")]
struct ListElement {
    #[serde(default, rename = "originDomain")]
    origin_domain: Filter<u32>,
    #[serde(default, rename = "senderAddress")]
    sender_address: Filter<H256>,
    #[serde(default, rename = "destinationDomain")]
    destination_domain: Filter<u32>,
    #[serde(default, rename = "recipientAddress")]
    recipient_address: Filter<H256>,
}

impl Display for ListElement {
    fn fmt(&self, f: &mut Formatter<'_>) -> fmt::Result {
        write!(
            f,
            "{{originDomain: {}, senderAddress: {}, destinationDomain: {}, recipientAddress: {}}}",
            self.origin_domain,
            self.sender_address,
            self.destination_domain,
            self.recipient_address
        )
    }
}

#[derive(Copy, Clone, Debug)]
struct MatchInfo<'a> {
    src_domain: u32,
    src_addr: &'a H256,
    dst_domain: u32,
    dst_addr: &'a H256,
}

impl<'a> From<&'a HyperlaneMessage> for MatchInfo<'a> {
    fn from(msg: &'a HyperlaneMessage) -> Self {
        Self {
            src_domain: msg.origin,
            src_addr: &msg.sender,
            dst_domain: msg.destination,
            dst_addr: &msg.recipient,
        }
    }
}

impl MatchingList {
    /// Check if a message matches any of the rules.
    /// - `default`: What to return if the the matching list is empty.
    pub fn msg_matches(&self, msg: &HyperlaneMessage, default: bool) -> bool {
        self.matches(msg.into(), default)
    }

    /// Check if a message matches any of the rules.
    /// - `default`: What to return if the the matching list is empty.
    fn matches(&self, info: MatchInfo, default: bool) -> bool {
        if let Some(rules) = &self.0 {
            matches_any_rule(rules.iter(), info)
        } else {
            default
        }
    }
}

fn matches_any_rule<'a>(mut rules: impl Iterator<Item = &'a ListElement>, info: MatchInfo) -> bool {
    rules.any(|rule| {
        rule.origin_domain.matches(&info.src_domain)
            && rule.sender_address.matches(info.src_addr)
            && rule.destination_domain.matches(&info.dst_domain)
            && rule.recipient_address.matches(info.dst_addr)
    })
}

impl Display for MatchingList {
    fn fmt(&self, f: &mut Formatter<'_>) -> fmt::Result {
        if let Some(wl) = &self.0 {
            write!(f, "[")?;
            for i in wl {
                write!(f, "{i},")?;
            }
            write!(f, "]")
        } else {
            write!(f, "null")
        }
    }
}

fn to_serde_err<IE: ToString, OE: Error>(e: IE) -> OE {
    OE::custom(e.to_string())
}

fn parse_addr<E: Error>(addr_str: &str) -> Result<H256, E> {
    if addr_str.len() <= 42 {
        addr_str.parse::<H160>().map(H256::from)
    } else {
        addr_str.parse::<H256>()
    }
    .map_err(to_serde_err)
}

#[cfg(test)]
mod test {
    use hyperlane_core::{H160, H256};

    use super::{Filter::*, MatchingList};
    use crate::settings::matching_list::MatchInfo;

    #[test]
    fn basic_config() {
        let list: MatchingList = serde_json::from_str(r#"[{"originDomain": "*", "senderAddress": "*", "destinationDomain": "*", "recipientAddress": "*"}, {}]"#).unwrap();
        assert!(list.0.is_some());
        assert_eq!(list.0.as_ref().unwrap().len(), 2);
        let elem = &list.0.as_ref().unwrap()[0];
        assert_eq!(elem.destination_domain, Wildcard);
        assert_eq!(elem.recipient_address, Wildcard);
        assert_eq!(elem.origin_domain, Wildcard);
        assert_eq!(elem.sender_address, Wildcard);

        let elem = &list.0.as_ref().unwrap()[1];
        assert_eq!(elem.destination_domain, Wildcard);
        assert_eq!(elem.recipient_address, Wildcard);
        assert_eq!(elem.origin_domain, Wildcard);
        assert_eq!(elem.sender_address, Wildcard);

        assert!(list.matches(
            MatchInfo {
                src_domain: 0,
                src_addr: &H256::default(),
                dst_domain: 0,
                dst_addr: &H256::default()
            },
            false
        ));

        assert!(list.matches(
            MatchInfo {
                src_domain: 34,
                src_addr: &"0x9d4454B023096f34B160D6B654540c56A1F81688"
                    .parse::<H160>()
                    .unwrap()
                    .into(),
                dst_domain: 5456,
                dst_addr: &H256::default()
            },
            false
        ))
    }

    #[test]
    fn config_with_address() {
        let list: MatchingList = serde_json::from_str(r#"[{"senderAddress": "0x9d4454B023096f34B160D6B654540c56A1F81688", "recipientAddress": "9d4454B023096f34B160D6B654540c56A1F81688"}]"#).unwrap();
        assert!(list.0.is_some());
        assert_eq!(list.0.as_ref().unwrap().len(), 1);
        let elem = &list.0.as_ref().unwrap()[0];
        assert_eq!(elem.destination_domain, Wildcard);
        assert_eq!(
            elem.recipient_address,
            Enumerated(vec!["0x9d4454B023096f34B160D6B654540c56A1F81688"
                .parse::<H160>()
                .unwrap()
                .into()])
        );
        assert_eq!(elem.origin_domain, Wildcard);
        assert_eq!(
            elem.sender_address,
            Enumerated(vec!["0x9d4454B023096f34B160D6B654540c56A1F81688"
                .parse::<H160>()
                .unwrap()
                .into()])
        );

        assert!(list.matches(
            MatchInfo {
                src_domain: 34,
                src_addr: &"0x9d4454B023096f34B160D6B654540c56A1F81688"
                    .parse::<H160>()
                    .unwrap()
                    .into(),
                dst_domain: 5456,
                dst_addr: &"9d4454B023096f34B160D6B654540c56A1F81688"
                    .parse::<H160>()
                    .unwrap()
                    .into()
            },
            false
        ));

        assert!(!list.matches(
            MatchInfo {
                src_domain: 34,
                src_addr: &"0x9d4454B023096f34B160D6B654540c56A1F81688"
                    .parse::<H160>()
                    .unwrap()
                    .into(),
                dst_domain: 5456,
                dst_addr: &H256::default()
            },
            false
        ));
    }

    #[test]
    fn config_with_multiple_domains() {
        let whitelist: MatchingList =
            serde_json::from_str(r#"[{"destinationDomain": ["13372", "13373"]}]"#).unwrap();
        assert!(whitelist.0.is_some());
        assert_eq!(whitelist.0.as_ref().unwrap().len(), 1);
        let elem = &whitelist.0.as_ref().unwrap()[0];
        assert_eq!(elem.destination_domain, Enumerated(vec![13372, 13373]));
        assert_eq!(elem.recipient_address, Wildcard);
        assert_eq!(elem.origin_domain, Wildcard);
        assert_eq!(elem.sender_address, Wildcard);
    }

    #[test]
    fn matches_empty_list() {
        let info = MatchInfo {
            src_domain: 0,
            src_addr: &H256::default(),
            dst_domain: 0,
            dst_addr: &H256::default(),
        };
        // whitelist use
        assert!(MatchingList(None).matches(info, true));
        // blacklist use
        assert!(!MatchingList(None).matches(info, false));
    }
}<|MERGE_RESOLUTION|>--- conflicted
+++ resolved
@@ -2,17 +2,6 @@
 //! and validations it defines are not applied here, we should mirror them.
 //! ANY CHANGES HERE NEED TO BE REFLECTED IN THE TYPESCRIPT SDK.
 
-<<<<<<< HEAD
-use std::fmt;
-use std::fmt::{Debug, Display, Formatter};
-use std::marker::PhantomData;
-
-use serde::de::{Error, SeqAccess, Visitor};
-use serde::{Deserialize, Deserializer};
-
-use hyperlane_core::config::StrOrInt;
-use hyperlane_core::{HyperlaneMessage, H160, H256};
-=======
 use std::{
     fmt,
     fmt::{Debug, Display, Formatter},
@@ -24,7 +13,6 @@
     de::{Error, SeqAccess, Visitor},
     Deserialize, Deserializer,
 };
->>>>>>> 17a6e79e
 
 /// Defines a set of patterns for determining if a message should or should not
 /// be relayed. This is useful for determine if a message matches a given set or
