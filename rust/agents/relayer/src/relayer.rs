use std::fmt::{Debug, Formatter};
use std::{
    collections::{HashMap, HashSet},
    sync::Arc,
};

use async_trait::async_trait;
use eyre::Result;
<<<<<<< HEAD
use hyperlane_base::db::HyperlaneRocksDB;
use hyperlane_base::{ContractSyncMetrics, MessageContractSync, WatermarkContractSync};
use tokio::sync::{
    mpsc::{self, UnboundedReceiver, UnboundedSender},
    RwLock,
=======
use tokio::sync::mpsc::UnboundedSender;
use tokio::{
    sync::{
        mpsc::{self, UnboundedReceiver},
        RwLock,
    },
    task::JoinHandle,
>>>>>>> 5e38cdf3
};
use tracing::{info, info_span, instrument::Instrumented, Instrument};

<<<<<<< HEAD
use hyperlane_base::{db::DB, run_all, BaseAgent, CoreMetrics, HyperlaneAgentCore};
use hyperlane_core::{
    HyperlaneChain, HyperlaneDomain, InterchainGasPayment, Mailbox, ValidatorAnnounce, U256,
};
=======
use hyperlane_base::{
    db::{HyperlaneDB, DB},
    run_all, BaseAgent, CachingInterchainGasPaymaster, CachingMailbox, ContractSyncMetrics,
    CoreMetrics, HyperlaneAgentCore,
};
use hyperlane_core::{HyperlaneDomain, U256};
>>>>>>> 5e38cdf3

use crate::msg::pending_message::MessageSubmissionMetrics;
use crate::{
    merkle_tree_builder::MerkleTreeBuilder,
    msg::{
        gas_payment::GasPaymentEnforcer,
        metadata::BaseMetadataBuilder,
        pending_message::MessageContext,
        pending_operation::DynPendingOperation,
        processor::{MessageProcessor, MessageProcessorMetrics},
        serial_submitter::{SerialSubmitter, SerialSubmitterMetrics},
    },
    settings::{matching_list::MatchingList, RelayerSettings},
};

#[derive(Debug, Hash, PartialEq, Eq, Copy, Clone)]
struct ContextKey {
    origin: u32,
    destination: u32,
}

/// A relayer agent
pub struct Relayer {
    origin_chains: HashSet<HyperlaneDomain>,
    destination_chains: HashSet<HyperlaneDomain>,
    core: HyperlaneAgentCore,
<<<<<<< HEAD
    origin_message_sync: Arc<MessageContractSync>,
    origin_interchain_gas_payment_sync: Arc<WatermarkContractSync<InterchainGasPayment>>,
    origin_validator_announce: Arc<dyn ValidatorAnnounce>,
    destination_mailboxes: HashMap<HyperlaneDomain, Arc<dyn Mailbox>>,
    gas_payment_enforcer: Arc<GasPaymentEnforcer>,
=======
    /// Context data for each (origin, destination) chain pair a message can be
    /// sent between
    msg_ctxs: HashMap<ContextKey, Arc<MessageContext>>,
    /// Mailboxes for all chains (technically only need caching mailbox for
    /// origin chains)
    mailboxes: HashMap<HyperlaneDomain, CachingMailbox>,
    /// Interchain gas paymaster for each origin chain
    interchain_gas_paymasters: HashMap<HyperlaneDomain, CachingInterchainGasPaymaster>,
    prover_syncs: HashMap<HyperlaneDomain, Arc<RwLock<MerkleTreeBuilder>>>,
>>>>>>> 5e38cdf3
    whitelist: Arc<MatchingList>,
    blacklist: Arc<MatchingList>,
    transaction_gas_limit: Option<U256>,
    skip_transaction_gas_limit_for: HashSet<u32>,
    allow_local_checkpoint_syncers: bool,
    origin_db: Arc<HyperlaneRocksDB>,
}

impl Debug for Relayer {
    fn fmt(&self, f: &mut Formatter<'_>) -> std::fmt::Result {
        write!(
            f,
            "Relayer {{ origin_chains: {:?}, destination_chains: {:?}, whitelist: {:?}, blacklist: {:?}, transaction_gas_limit: {:?}, skip_transaction_gas_limit_for: {:?}, allow_local_checkpoint_syncers: {:?} }}",
            self.origin_chains,
            self.destination_chains,
            self.whitelist,
            self.blacklist,
            self.transaction_gas_limit,
            self.skip_transaction_gas_limit_for,
            self.allow_local_checkpoint_syncers
        )
    }
}

impl AsRef<HyperlaneAgentCore> for Relayer {
    fn as_ref(&self) -> &HyperlaneAgentCore {
        &self.core
    }
}

#[async_trait]
#[allow(clippy::unit_arg)]
impl BaseAgent for Relayer {
    const AGENT_NAME: &'static str = "relayer";

    type Settings = RelayerSettings;

    async fn from_settings(settings: Self::Settings, metrics: Arc<CoreMetrics>) -> Result<Self>
    where
        Self: Sized,
    {
        let core = settings.build_hyperlane_core(metrics.clone());
        let db = DB::from_path(&settings.db)?;
<<<<<<< HEAD
        let origin_db = Arc::new(HyperlaneRocksDB::new(&settings.origin_chain, db.clone()));
        let contract_sync_metrics = Arc::new(ContractSyncMetrics::new(&metrics));

        let origin_message_sync = settings
            .build_message_sync(
                &settings.origin_chain,
                &metrics,
                &contract_sync_metrics,
                origin_db.clone(),
            )
            .await?
            .into();
        let origin_interchain_gas_payment_sync = settings
            .build_interchain_gas_payment_sync(
                &settings.origin_chain,
                &metrics,
                &contract_sync_metrics,
                origin_db.clone(),
            )
            .await?
            .into();
        let origin_validator_announce = settings
            .build_validator_announce(&settings.origin_chain, &metrics)
            .await?;
        let destinations = settings
            .destination_chains
            .iter()
            .collect::<Vec<&HyperlaneDomain>>();
        let destination_mailboxes = settings.build_mailboxes(&destinations, &metrics).await?;
=======

        // Use defined origin chains and remote chains
        let domains = settings
            .origin_chains
            .iter()
            .chain(&settings.destination_chains)
            .collect::<HashSet<_>>();

        let mailboxes = settings
            .build_all_mailboxes(domains.into_iter(), &metrics, db.clone())
            .await?;
        let interchain_gas_paymasters = settings
            .build_all_interchain_gas_paymasters(
                settings.origin_chains.iter(),
                &metrics,
                db.clone(),
            )
            .await?;
        let validator_announces = settings
            .build_all_validator_announces(settings.origin_chains.iter(), &metrics)
            .await?;
>>>>>>> 5e38cdf3

        let whitelist = Arc::new(settings.whitelist);
        let blacklist = Arc::new(settings.blacklist);
        let skip_transaction_gas_limit_for = settings.skip_transaction_gas_limit_for;
        let transaction_gas_limit = settings.transaction_gas_limit;

        info!(
            %whitelist,
            %blacklist,
            ?transaction_gas_limit,
            ?skip_transaction_gas_limit_for,
            "Whitelist configuration"
        );

        // provers by origin chain
        let prover_syncs = settings
            .origin_chains
            .iter()
            .map(|origin| {
                let db = HyperlaneDB::new(origin, db.clone());
                (
                    origin.clone(),
                    Arc::new(RwLock::new(MerkleTreeBuilder::new(db))),
                )
            })
            .collect::<HashMap<_, _>>();

        info!(gas_enforcement_policies=?settings.gas_payment_enforcement, "Gas enforcement configuration");
<<<<<<< HEAD
        let gas_payment_enforcer = Arc::new(GasPaymentEnforcer::new(
            settings.gas_payment_enforcement,
            origin_db.clone(),
        ));
=======
        // need one of these per origin chain due to the database scoping even though
        // the config itself is the same
        let gas_payment_enforcers: HashMap<_, _> = settings
            .origin_chains
            .iter()
            .map(|domain| {
                (
                    domain.clone(),
                    Arc::new(GasPaymentEnforcer::new(
                        settings.gas_payment_enforcement.clone(),
                        HyperlaneDB::new(domain, db.clone()),
                    )),
                )
            })
            .collect();

        let mut msg_ctxs = HashMap::new();
        for destination in &settings.destination_chains {
            let destination_chain_setup = core.settings.chain_setup(destination).unwrap().clone();

            let transaction_gas_limit: Option<U256> =
                if skip_transaction_gas_limit_for.contains(&destination.id()) {
                    None
                } else {
                    transaction_gas_limit
                };

            for origin in &settings.origin_chains {
                let metadata_builder = BaseMetadataBuilder::new(
                    destination_chain_setup.clone(),
                    prover_syncs[origin].clone(),
                    validator_announces[origin].clone(),
                    settings.allow_local_checkpoint_syncers,
                    core.metrics.clone(),
                    5,
                );

                msg_ctxs.insert(
                    ContextKey {
                        origin: origin.id(),
                        destination: destination.id(),
                    },
                    Arc::new(MessageContext {
                        destination_mailbox: mailboxes[destination].clone(),
                        origin_db: HyperlaneDB::new(origin, db.clone()),
                        metadata_builder,
                        origin_gas_payment_enforcer: gas_payment_enforcers[origin].clone(),
                        transaction_gas_limit,
                        metrics: MessageSubmissionMetrics::new(&metrics, origin, destination),
                    }),
                );
            }
        }
>>>>>>> 5e38cdf3

        Ok(Self {
            origin_chains: settings.origin_chains,
            destination_chains: settings.destination_chains,
            msg_ctxs,
            core,
<<<<<<< HEAD
            origin_message_sync,
            origin_interchain_gas_payment_sync,
            origin_validator_announce: origin_validator_announce.into(),
            destination_mailboxes,
            gas_payment_enforcer,
=======
            mailboxes,
            interchain_gas_paymasters,
            prover_syncs,
>>>>>>> 5e38cdf3
            whitelist,
            blacklist,
            transaction_gas_limit,
            skip_transaction_gas_limit_for,
            allow_local_checkpoint_syncers: settings.allow_local_checkpoint_syncers,
            origin_db,
        })
    }

    #[allow(clippy::async_yields_async)]
    async fn run(&self) -> Instrumented<JoinHandle<Result<()>>> {
<<<<<<< HEAD
        let destinations = self
            .destination_mailboxes
            .keys()
            .collect::<Vec<&HyperlaneDomain>>();
        // One serial submitter per destination chain, one message processor, one message sync, one gas payment sync
        let mut tasks = Vec::with_capacity(destinations.len() + 3);
        tasks.push(self.run_origin_message_sync().await);
        tasks.push(self.run_interchain_gas_payment_sync().await);

        let prover_sync = Arc::new(RwLock::new(MerkleTreeBuilder::new(self.origin_db.clone())));
        let mut send_channels: HashMap<u32, UnboundedSender<PendingMessage>> = HashMap::new();

        for chain in &destinations {
            let (send_channel, receive_channel): (
                UnboundedSender<PendingMessage>,
                UnboundedReceiver<PendingMessage>,
            ) = mpsc::unbounded_channel();
            let mailbox = self.destination_mailboxes.get(chain).unwrap();
            send_channels.insert(mailbox.domain().id(), send_channel);

            let chain_setup = self
                .core
                .settings
                .chain_setup(chain)
                .unwrap_or_else(|_| panic!("No chain setup found for {}", chain.name()))
                .clone();

            let metadata_builder = BaseMetadataBuilder::new(
                chain_setup,
                prover_sync.clone(),
                self.origin_validator_announce.clone(),
                self.allow_local_checkpoint_syncers,
                self.core.metrics.clone(),
                0,
                5,
            );
            tasks.push(self.run_destination_mailbox(
                mailbox.clone(),
                metadata_builder.clone(),
                self.gas_payment_enforcer.clone(),
                receive_channel,
            ));
        }

        let metrics =
            MessageProcessorMetrics::new(&self.core.metrics, &self.origin_chain, destinations);
        let message_processor = MessageProcessor::new(
            self.origin_db.clone(),
            self.whitelist.clone(),
            self.blacklist.clone(),
            metrics,
            prover_sync,
            send_channels,
        );
        tasks.push(self.run_message_processor(message_processor));

=======
        let mut tasks = vec![];

        // send channels by destination chain
        let mut send_channels = HashMap::with_capacity(self.destination_chains.len());
        for destination in &self.destination_chains {
            let (send_channel, receive_channel) =
                mpsc::unbounded_channel::<Box<DynPendingOperation>>();
            send_channels.insert(destination.id(), send_channel);

            tasks.push(self.run_destination_submitter(destination, receive_channel));
        }

        let sync_metrics = ContractSyncMetrics::new(self.core.metrics.clone());
        for origin in &self.origin_chains {
            tasks.push(self.run_origin_mailbox_sync(origin, sync_metrics.clone()));
            tasks.push(self.run_interchain_gas_paymaster_sync(origin, sync_metrics.clone()));
        }

        // each message process attempts to send messages from a chain
        for origin in &self.origin_chains {
            tasks.push(self.run_message_processor(origin, send_channels.clone()));
        }

>>>>>>> 5e38cdf3
        run_all(tasks)
    }
}

impl Relayer {
<<<<<<< HEAD
    async fn run_origin_message_sync(&self) -> Instrumented<JoinHandle<eyre::Result<()>>> {
        let index_settings = self.as_ref().settings.chains[self.origin_chain.name()]
            .index
            .clone();
        let cursor = self
            .origin_message_sync
            .forward_backward_message_sync_cursor(index_settings)
            .await;
        let sync = self.origin_message_sync.clone();
        tokio::spawn(async move { sync.sync("dispatched_messages", cursor).await })
            .instrument(info_span!("ContractSync"))
    }

    async fn run_interchain_gas_payment_sync(&self) -> Instrumented<JoinHandle<eyre::Result<()>>> {
        let index_settings = self.as_ref().settings.chains[self.origin_chain.name()]
            .index
            .clone();
        let cursor = self
            .origin_interchain_gas_payment_sync
            .rate_limited_cursor(index_settings)
            .await;
        let sync = self.origin_interchain_gas_payment_sync.clone();
        tokio::spawn(async move { sync.sync("gas_payments", cursor).await })
            .instrument(info_span!("ContractSync"))
=======
    fn run_origin_mailbox_sync(
        &self,
        origin: &HyperlaneDomain,
        sync_metrics: ContractSyncMetrics,
    ) -> Instrumented<JoinHandle<Result<()>>> {
        let sync = self.mailboxes[origin].sync(
            self.as_ref().settings.chains[origin.name()].index.clone(),
            sync_metrics,
        );
        sync
    }

    fn run_interchain_gas_paymaster_sync(
        &self,
        origin: &HyperlaneDomain,
        sync_metrics: ContractSyncMetrics,
    ) -> Instrumented<JoinHandle<Result<()>>> {
        let sync = self.interchain_gas_paymasters[origin].sync(
            self.as_ref().settings.chains[origin.name()].index.clone(),
            sync_metrics,
        );
        sync
>>>>>>> 5e38cdf3
    }

    fn run_message_processor(
        &self,
        origin: &HyperlaneDomain,
        send_channels: HashMap<u32, UnboundedSender<Box<DynPendingOperation>>>,
    ) -> Instrumented<JoinHandle<Result<()>>> {
        let metrics = MessageProcessorMetrics::new(
            &self.core.metrics,
            origin,
            self.destination_chains.iter(),
        );
        let destination_ctxs = self
            .destination_chains
            .iter()
            .filter(|&destination| destination != origin)
            .map(|destination| {
                (
                    destination.id(),
                    self.msg_ctxs[&ContextKey {
                        origin: origin.id(),
                        destination: destination.id(),
                    }]
                        .clone(),
                )
            })
            .collect();
        let message_processor = MessageProcessor::new(
            self.mailboxes[origin].db().clone(),
            self.whitelist.clone(),
            self.blacklist.clone(),
            metrics,
            self.prover_syncs[origin].clone(),
            send_channels,
            destination_ctxs,
        );

        let span = info_span!("MessageProcessor", origin=%message_processor.domain());
        let process_fut = message_processor.spawn();
        tokio::spawn(async move {
            let res = tokio::try_join!(process_fut)?;
            info!(?res, "try_join finished for message processor");
            Ok(())
        })
        .instrument(span)
    }

    #[allow(clippy::too_many_arguments)]
    #[tracing::instrument(skip(self, receiver))]
    fn run_destination_submitter(
        &self,
<<<<<<< HEAD
        destination_mailbox: Arc<dyn Mailbox>,
        metadata_builder: BaseMetadataBuilder,
        gas_payment_enforcer: Arc<GasPaymentEnforcer>,
        msg_receive: UnboundedReceiver<PendingMessage>,
    ) -> Instrumented<JoinHandle<Result<()>>> {
        let destination = destination_mailbox.domain();

        let transaction_gas_limit = if self
            .skip_transaction_gas_limit_for
            .contains(&destination.id())
        {
            None
        } else {
            self.transaction_gas_limit
        };
        let serial_submitter = SerialSubmitter::new(
            msg_receive,
            destination_mailbox.clone(),
            metadata_builder,
            self.origin_db.clone(),
            SerialSubmitterMetrics::new(&self.core.metrics, &self.origin_chain, destination),
            gas_payment_enforcer,
            transaction_gas_limit,
=======
        destination: &HyperlaneDomain,
        receiver: UnboundedReceiver<Box<DynPendingOperation>>,
    ) -> Instrumented<JoinHandle<Result<()>>> {
        let serial_submitter = SerialSubmitter::new(
            destination.clone(),
            receiver,
            SerialSubmitterMetrics::new(&self.core.metrics, destination),
>>>>>>> 5e38cdf3
        );
        let span = info_span!("SerialSubmitter", destination=%destination);
        let submit_fut = serial_submitter.spawn();

        tokio::spawn(async move {
            let res = tokio::try_join!(submit_fut)?;
            info!(?res, "try_join finished for submitter");
            Ok(())
        })
        .instrument(span)
    }
}

#[cfg(test)]
mod test {}<|MERGE_RESOLUTION|>--- conflicted
+++ resolved
@@ -6,13 +6,7 @@
 
 use async_trait::async_trait;
 use eyre::Result;
-<<<<<<< HEAD
-use hyperlane_base::db::HyperlaneRocksDB;
-use hyperlane_base::{ContractSyncMetrics, MessageContractSync, WatermarkContractSync};
-use tokio::sync::{
-    mpsc::{self, UnboundedReceiver, UnboundedSender},
-    RwLock,
-=======
+use hyperlane_base::{MessageContractSync, WatermarkContractSync};
 use tokio::sync::mpsc::UnboundedSender;
 use tokio::{
     sync::{
@@ -20,23 +14,17 @@
         RwLock,
     },
     task::JoinHandle,
->>>>>>> 5e38cdf3
 };
 use tracing::{info, info_span, instrument::Instrumented, Instrument};
 
-<<<<<<< HEAD
-use hyperlane_base::{db::DB, run_all, BaseAgent, CoreMetrics, HyperlaneAgentCore};
 use hyperlane_core::{
-    HyperlaneChain, HyperlaneDomain, InterchainGasPayment, Mailbox, ValidatorAnnounce, U256,
-};
-=======
+    HyperlaneDomain, InterchainGasPayment, U256,
+};
 use hyperlane_base::{
-    db::{HyperlaneDB, DB},
-    run_all, BaseAgent, CachingInterchainGasPaymaster, CachingMailbox, ContractSyncMetrics,
+    db::{HyperlaneRocksDB, DB},
+    run_all, BaseAgent, ContractSyncMetrics,
     CoreMetrics, HyperlaneAgentCore,
 };
-use hyperlane_core::{HyperlaneDomain, U256};
->>>>>>> 5e38cdf3
 
 use crate::msg::pending_message::MessageSubmissionMetrics;
 use crate::{
@@ -63,29 +51,18 @@
     origin_chains: HashSet<HyperlaneDomain>,
     destination_chains: HashSet<HyperlaneDomain>,
     core: HyperlaneAgentCore,
-<<<<<<< HEAD
-    origin_message_sync: Arc<MessageContractSync>,
-    origin_interchain_gas_payment_sync: Arc<WatermarkContractSync<InterchainGasPayment>>,
-    origin_validator_announce: Arc<dyn ValidatorAnnounce>,
-    destination_mailboxes: HashMap<HyperlaneDomain, Arc<dyn Mailbox>>,
-    gas_payment_enforcer: Arc<GasPaymentEnforcer>,
-=======
+    message_syncs: HashMap<HyperlaneDomain, Arc<MessageContractSync>>,
+    interchain_gas_payment_syncs: HashMap<HyperlaneDomain, Arc<WatermarkContractSync<InterchainGasPayment>>>,
     /// Context data for each (origin, destination) chain pair a message can be
     /// sent between
     msg_ctxs: HashMap<ContextKey, Arc<MessageContext>>,
-    /// Mailboxes for all chains (technically only need caching mailbox for
-    /// origin chains)
-    mailboxes: HashMap<HyperlaneDomain, CachingMailbox>,
-    /// Interchain gas paymaster for each origin chain
-    interchain_gas_paymasters: HashMap<HyperlaneDomain, CachingInterchainGasPaymaster>,
     prover_syncs: HashMap<HyperlaneDomain, Arc<RwLock<MerkleTreeBuilder>>>,
->>>>>>> 5e38cdf3
+    dbs: HashMap<HyperlaneDomain, Arc<HyperlaneRocksDB>>,
     whitelist: Arc<MatchingList>,
     blacklist: Arc<MatchingList>,
     transaction_gas_limit: Option<U256>,
     skip_transaction_gas_limit_for: HashSet<u32>,
     allow_local_checkpoint_syncers: bool,
-    origin_db: Arc<HyperlaneRocksDB>,
 }
 
 impl Debug for Relayer {
@@ -123,59 +100,47 @@
     {
         let core = settings.build_hyperlane_core(metrics.clone());
         let db = DB::from_path(&settings.db)?;
-<<<<<<< HEAD
-        let origin_db = Arc::new(HyperlaneRocksDB::new(&settings.origin_chain, db.clone()));
+        let dbs = settings
+            .origin_chains
+            .iter()
+            .map(|origin| (origin.clone(), Arc::new(HyperlaneRocksDB::new(origin, db.clone()))))
+            .collect::<HashMap<_, _>>();
+
+        
+
+        let mailboxes = settings
+            .build_mailboxes(settings.destination_chains.iter(), &metrics)
+            .await?;
+        let interchain_gas_paymasters = settings
+            .build_interchain_gas_paymasters(
+                settings.origin_chains.iter(),
+                &metrics,
+            )
+            .await?;
+        let validator_announces = settings
+            .build_validator_announces(settings.origin_chains.iter(), &metrics)
+            .await?;
+
         let contract_sync_metrics = Arc::new(ContractSyncMetrics::new(&metrics));
 
-        let origin_message_sync = settings
-            .build_message_sync(
-                &settings.origin_chain,
+        let message_syncs = settings
+            .build_message_indexers(
+                settings.origin_chains.iter(),
                 &metrics,
                 &contract_sync_metrics,
-                origin_db.clone(),
+                dbs.into_iter().map(|(d, db)| (d, db.clone() as _)).collect(),
             )
             .await?
             .into();
-        let origin_interchain_gas_payment_sync = settings
-            .build_interchain_gas_payment_sync(
-                &settings.origin_chain,
+        let interchain_gas_payment_syncs = settings
+            .build_interchain_gas_payment_indexers(
+                settings.origin_chains.iter(),
                 &metrics,
                 &contract_sync_metrics,
-                origin_db.clone(),
+                dbs,
             )
             .await?
             .into();
-        let origin_validator_announce = settings
-            .build_validator_announce(&settings.origin_chain, &metrics)
-            .await?;
-        let destinations = settings
-            .destination_chains
-            .iter()
-            .collect::<Vec<&HyperlaneDomain>>();
-        let destination_mailboxes = settings.build_mailboxes(&destinations, &metrics).await?;
-=======
-
-        // Use defined origin chains and remote chains
-        let domains = settings
-            .origin_chains
-            .iter()
-            .chain(&settings.destination_chains)
-            .collect::<HashSet<_>>();
-
-        let mailboxes = settings
-            .build_all_mailboxes(domains.into_iter(), &metrics, db.clone())
-            .await?;
-        let interchain_gas_paymasters = settings
-            .build_all_interchain_gas_paymasters(
-                settings.origin_chains.iter(),
-                &metrics,
-                db.clone(),
-            )
-            .await?;
-        let validator_announces = settings
-            .build_all_validator_announces(settings.origin_chains.iter(), &metrics)
-            .await?;
->>>>>>> 5e38cdf3
 
         let whitelist = Arc::new(settings.whitelist);
         let blacklist = Arc::new(settings.blacklist);
@@ -195,7 +160,7 @@
             .origin_chains
             .iter()
             .map(|origin| {
-                let db = HyperlaneDB::new(origin, db.clone());
+                let db = dbs.get(origin).unwrap().clone();
                 (
                     origin.clone(),
                     Arc::new(RwLock::new(MerkleTreeBuilder::new(db))),
@@ -204,12 +169,7 @@
             .collect::<HashMap<_, _>>();
 
         info!(gas_enforcement_policies=?settings.gas_payment_enforcement, "Gas enforcement configuration");
-<<<<<<< HEAD
-        let gas_payment_enforcer = Arc::new(GasPaymentEnforcer::new(
-            settings.gas_payment_enforcement,
-            origin_db.clone(),
-        ));
-=======
+
         // need one of these per origin chain due to the database scoping even though
         // the config itself is the same
         let gas_payment_enforcers: HashMap<_, _> = settings
@@ -220,7 +180,7 @@
                     domain.clone(),
                     Arc::new(GasPaymentEnforcer::new(
                         settings.gas_payment_enforcement.clone(),
-                        HyperlaneDB::new(domain, db.clone()),
+                        dbs.get(domain).unwrap().clone()
                     )),
                 )
             })
@@ -254,7 +214,7 @@
                     },
                     Arc::new(MessageContext {
                         destination_mailbox: mailboxes[destination].clone(),
-                        origin_db: HyperlaneDB::new(origin, db.clone()),
+                        origin_db: dbs.get(origin).unwrap().clone(),
                         metadata_builder,
                         origin_gas_payment_enforcer: gas_payment_enforcers[origin].clone(),
                         transaction_gas_limit,
@@ -263,93 +223,26 @@
                 );
             }
         }
->>>>>>> 5e38cdf3
 
         Ok(Self {
+            dbs,
             origin_chains: settings.origin_chains,
             destination_chains: settings.destination_chains,
             msg_ctxs,
             core,
-<<<<<<< HEAD
-            origin_message_sync,
-            origin_interchain_gas_payment_sync,
-            origin_validator_announce: origin_validator_announce.into(),
-            destination_mailboxes,
-            gas_payment_enforcer,
-=======
-            mailboxes,
-            interchain_gas_paymasters,
+            message_syncs,
+            interchain_gas_payment_syncs,
             prover_syncs,
->>>>>>> 5e38cdf3
             whitelist,
             blacklist,
             transaction_gas_limit,
             skip_transaction_gas_limit_for,
             allow_local_checkpoint_syncers: settings.allow_local_checkpoint_syncers,
-            origin_db,
         })
     }
 
     #[allow(clippy::async_yields_async)]
     async fn run(&self) -> Instrumented<JoinHandle<Result<()>>> {
-<<<<<<< HEAD
-        let destinations = self
-            .destination_mailboxes
-            .keys()
-            .collect::<Vec<&HyperlaneDomain>>();
-        // One serial submitter per destination chain, one message processor, one message sync, one gas payment sync
-        let mut tasks = Vec::with_capacity(destinations.len() + 3);
-        tasks.push(self.run_origin_message_sync().await);
-        tasks.push(self.run_interchain_gas_payment_sync().await);
-
-        let prover_sync = Arc::new(RwLock::new(MerkleTreeBuilder::new(self.origin_db.clone())));
-        let mut send_channels: HashMap<u32, UnboundedSender<PendingMessage>> = HashMap::new();
-
-        for chain in &destinations {
-            let (send_channel, receive_channel): (
-                UnboundedSender<PendingMessage>,
-                UnboundedReceiver<PendingMessage>,
-            ) = mpsc::unbounded_channel();
-            let mailbox = self.destination_mailboxes.get(chain).unwrap();
-            send_channels.insert(mailbox.domain().id(), send_channel);
-
-            let chain_setup = self
-                .core
-                .settings
-                .chain_setup(chain)
-                .unwrap_or_else(|_| panic!("No chain setup found for {}", chain.name()))
-                .clone();
-
-            let metadata_builder = BaseMetadataBuilder::new(
-                chain_setup,
-                prover_sync.clone(),
-                self.origin_validator_announce.clone(),
-                self.allow_local_checkpoint_syncers,
-                self.core.metrics.clone(),
-                0,
-                5,
-            );
-            tasks.push(self.run_destination_mailbox(
-                mailbox.clone(),
-                metadata_builder.clone(),
-                self.gas_payment_enforcer.clone(),
-                receive_channel,
-            ));
-        }
-
-        let metrics =
-            MessageProcessorMetrics::new(&self.core.metrics, &self.origin_chain, destinations);
-        let message_processor = MessageProcessor::new(
-            self.origin_db.clone(),
-            self.whitelist.clone(),
-            self.blacklist.clone(),
-            metrics,
-            prover_sync,
-            send_channels,
-        );
-        tasks.push(self.run_message_processor(message_processor));
-
-=======
         let mut tasks = vec![];
 
         // send channels by destination chain
@@ -362,10 +255,9 @@
             tasks.push(self.run_destination_submitter(destination, receive_channel));
         }
 
-        let sync_metrics = ContractSyncMetrics::new(self.core.metrics.clone());
         for origin in &self.origin_chains {
-            tasks.push(self.run_origin_mailbox_sync(origin, sync_metrics.clone()));
-            tasks.push(self.run_interchain_gas_paymaster_sync(origin, sync_metrics.clone()));
+            tasks.push(self.run_message_sync(origin).await);
+            tasks.push(self.run_interchain_gas_payment_sync(origin).await);
         }
 
         // each message process attempts to send messages from a chain
@@ -373,61 +265,33 @@
             tasks.push(self.run_message_processor(origin, send_channels.clone()));
         }
 
->>>>>>> 5e38cdf3
         run_all(tasks)
     }
 }
 
 impl Relayer {
-<<<<<<< HEAD
-    async fn run_origin_message_sync(&self) -> Instrumented<JoinHandle<eyre::Result<()>>> {
-        let index_settings = self.as_ref().settings.chains[self.origin_chain.name()]
+    async fn run_message_sync(&self, origin: &HyperlaneDomain) -> Instrumented<JoinHandle<eyre::Result<()>>> {
+        let index_settings = self.as_ref().settings.chains[origin.name()]
             .index
             .clone();
-        let cursor = self
-            .origin_message_sync
-            .forward_backward_message_sync_cursor(index_settings)
+        let contract_sync = self.message_syncs.get(origin).unwrap().clone();
+        let cursor = 
+            contract_sync.forward_backward_message_sync_cursor(index_settings)
             .await;
-        let sync = self.origin_message_sync.clone();
-        tokio::spawn(async move { sync.sync("dispatched_messages", cursor).await })
+        tokio::spawn(async move { contract_sync.clone().sync("dispatched_messages", cursor).await })
             .instrument(info_span!("ContractSync"))
     }
 
-    async fn run_interchain_gas_payment_sync(&self) -> Instrumented<JoinHandle<eyre::Result<()>>> {
-        let index_settings = self.as_ref().settings.chains[self.origin_chain.name()]
+    async fn run_interchain_gas_payment_sync(&self, origin: &HyperlaneDomain) -> Instrumented<JoinHandle<eyre::Result<()>>> {
+        let index_settings = self.as_ref().settings.chains[origin.name()]
             .index
             .clone();
-        let cursor = self
-            .origin_interchain_gas_payment_sync
+        let contract_sync = self.interchain_gas_payment_syncs.get(origin).unwrap().clone();
+        let cursor = contract_sync
             .rate_limited_cursor(index_settings)
             .await;
-        let sync = self.origin_interchain_gas_payment_sync.clone();
-        tokio::spawn(async move { sync.sync("gas_payments", cursor).await })
+        tokio::spawn(async move { contract_sync.clone().sync("gas_payments", cursor).await })
             .instrument(info_span!("ContractSync"))
-=======
-    fn run_origin_mailbox_sync(
-        &self,
-        origin: &HyperlaneDomain,
-        sync_metrics: ContractSyncMetrics,
-    ) -> Instrumented<JoinHandle<Result<()>>> {
-        let sync = self.mailboxes[origin].sync(
-            self.as_ref().settings.chains[origin.name()].index.clone(),
-            sync_metrics,
-        );
-        sync
-    }
-
-    fn run_interchain_gas_paymaster_sync(
-        &self,
-        origin: &HyperlaneDomain,
-        sync_metrics: ContractSyncMetrics,
-    ) -> Instrumented<JoinHandle<Result<()>>> {
-        let sync = self.interchain_gas_paymasters[origin].sync(
-            self.as_ref().settings.chains[origin.name()].index.clone(),
-            sync_metrics,
-        );
-        sync
->>>>>>> 5e38cdf3
     }
 
     fn run_message_processor(
@@ -456,7 +320,7 @@
             })
             .collect();
         let message_processor = MessageProcessor::new(
-            self.mailboxes[origin].db().clone(),
+            self.dbs.get(origin).unwrap().clone(),
             self.whitelist.clone(),
             self.blacklist.clone(),
             metrics,
@@ -479,31 +343,6 @@
     #[tracing::instrument(skip(self, receiver))]
     fn run_destination_submitter(
         &self,
-<<<<<<< HEAD
-        destination_mailbox: Arc<dyn Mailbox>,
-        metadata_builder: BaseMetadataBuilder,
-        gas_payment_enforcer: Arc<GasPaymentEnforcer>,
-        msg_receive: UnboundedReceiver<PendingMessage>,
-    ) -> Instrumented<JoinHandle<Result<()>>> {
-        let destination = destination_mailbox.domain();
-
-        let transaction_gas_limit = if self
-            .skip_transaction_gas_limit_for
-            .contains(&destination.id())
-        {
-            None
-        } else {
-            self.transaction_gas_limit
-        };
-        let serial_submitter = SerialSubmitter::new(
-            msg_receive,
-            destination_mailbox.clone(),
-            metadata_builder,
-            self.origin_db.clone(),
-            SerialSubmitterMetrics::new(&self.core.metrics, &self.origin_chain, destination),
-            gas_payment_enforcer,
-            transaction_gas_limit,
-=======
         destination: &HyperlaneDomain,
         receiver: UnboundedReceiver<Box<DynPendingOperation>>,
     ) -> Instrumented<JoinHandle<Result<()>>> {
@@ -511,7 +350,6 @@
             destination.clone(),
             receiver,
             SerialSubmitterMetrics::new(&self.core.metrics, destination),
->>>>>>> 5e38cdf3
         );
         let span = info_span!("SerialSubmitter", destination=%destination);
         let submit_fut = serial_submitter.spawn();
