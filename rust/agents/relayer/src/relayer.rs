--- conflicted
+++ resolved
@@ -51,30 +51,23 @@
     where
         Self: Sized,
     {
-        let core = settings.try_into_hyperlane_core(metrics, None).await?;
-
-        let multisig_checkpoint_syncer: MultisigCheckpointSyncer = settings
-            .multisigcheckpointsyncer
-            .try_into_multisig_checkpoint_syncer(
-                &settings.originchainname,
-                core.metrics.validator_checkpoint_index(),
-            )?;
+        let core = settings.build_hyperlane_core(metrics, None).await?;
+
+        let multisig_checkpoint_syncer = settings.multisigcheckpointsyncer.build(
+            &settings.originchainname,
+            core.metrics.validator_checkpoint_index(),
+        )?;
 
         let whitelist = parse_matching_list(&settings.whitelist);
         let blacklist = parse_matching_list(&settings.blacklist);
         info!(whitelist = %whitelist, blacklist = %blacklist, "Whitelist configuration");
 
-<<<<<<< HEAD
-        // TODO: we should support unknown chains
-        let origin_chain = HyperlaneDomain::Known(settings.originchainname.parse()?);
-=======
         let origin_chain = core
             .settings
             .chain_setup(&settings.originchainname)
             .context("Relayer must run on a configured chain")?
             .domain()?;
 
->>>>>>> 3d4ec8bc
         Ok(Self {
             origin_chain,
             signed_checkpoint_polling_interval: settings
