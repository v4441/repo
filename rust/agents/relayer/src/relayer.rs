use std::collections::HashMap;
use std::sync::Arc;

use async_trait::async_trait;
use eyre::{Context, Result};
use tokio::sync::{
    mpsc::{self, UnboundedReceiver, UnboundedSender},
    RwLock,
};
use tokio::task::JoinHandle;
use tracing::{info, info_span, instrument::Instrumented, Instrument};

use hyperlane_base::{
    chains::{GelatoConf, TransactionSubmissionType},
    run_all, BaseAgent, CachingInterchainGasPaymaster, CachingMailbox, ContractSyncMetrics,
    CoreMetrics, HyperlaneAgentCore, MultisigCheckpointSyncer,
};
use hyperlane_core::{db::DB, HyperlaneChain, HyperlaneDomain};

use crate::merkle_tree_builder::MerkleTreeBuilder;
use crate::msg::{
    gas_payment::GasPaymentEnforcer,
    gelato_submitter::{GelatoSubmitter, GelatoSubmitterMetrics},
    metadata_builder::MetadataBuilder,
    processor::{MessageProcessor, MessageProcessorMetrics},
    serial_submitter::{SerialSubmitter, SerialSubmitterMetrics},
    SubmitMessageArgs,
};
use crate::settings::{matching_list::MatchingList, GasPaymentEnforcementPolicy, RelayerSettings};

/// A relayer agent
#[derive(Debug)]
pub struct Relayer {
    origin_chain: HyperlaneDomain,
    core: HyperlaneAgentCore,
    mailboxes: HashMap<HyperlaneDomain, CachingMailbox>,
    interchain_gas_paymasters: HashMap<HyperlaneDomain, CachingInterchainGasPaymaster>,
    multisig_checkpoint_syncer: MultisigCheckpointSyncer,
    gas_payment_enforcement_policy: GasPaymentEnforcementPolicy,
    whitelist: Arc<MatchingList>,
    blacklist: Arc<MatchingList>,
}

impl AsRef<HyperlaneAgentCore> for Relayer {
    fn as_ref(&self) -> &HyperlaneAgentCore {
        &self.core
    }
}

#[async_trait]
#[allow(clippy::unit_arg)]
impl BaseAgent for Relayer {
    const AGENT_NAME: &'static str = "relayer";

    type Settings = RelayerSettings;

    async fn from_settings(settings: Self::Settings, metrics: Arc<CoreMetrics>) -> Result<Self>
    where
        Self: Sized,
    {
<<<<<<< HEAD
        let core = settings.build_hyperlane_core(metrics.clone());
        let db = DB::from_path(&settings.db)?;

        // If not provided, default to using every chain listed in self.chains.
        let chain_names: Vec<_> = settings.chains.keys().map(String::as_str).collect();
        let mailboxes = settings
            .build_all_mailboxes(chain_names.as_slice(), &metrics, db.clone())
            .await?;
        let interchain_gas_paymasters = settings
            .build_all_interchain_gas_paymasters(chain_names.as_slice(), &metrics, db)
            .await?;

        let multisig_checkpoint_syncer = settings.multisigcheckpointsyncer.build(
            &settings.originchainname,
            core.metrics.validator_checkpoint_index(),
        )?;
=======
        let core = if let Some(ref remotes) = settings.destinationchainnames {
            let mut v: Vec<&str> = remotes.split(',').collect();
            v.push(&settings.originchainname);
            settings
                .try_into_hyperlane_core(metrics, Some(v.clone()))
                .await?
        } else {
            settings.try_into_hyperlane_core(metrics, None).await?
        };

        let multisig_checkpoint_syncer: MultisigCheckpointSyncer = settings
            .multisigcheckpointsyncer
            .try_into_multisig_checkpoint_syncer(
                &settings.originchainname,
                core.metrics.validator_checkpoint_index(),
            )?;
>>>>>>> 1ff35f63

        let whitelist = parse_matching_list(&settings.whitelist);
        let blacklist = parse_matching_list(&settings.blacklist);
        info!(whitelist = %whitelist, blacklist = %blacklist, "Whitelist configuration");

        let origin_chain = core
            .settings
            .chain_setup(&settings.originchainname)
            .context("Relayer must run on a configured chain")?
            .domain()?;

        Ok(Self {
            origin_chain,
            core,
            mailboxes,
            interchain_gas_paymasters,
            multisig_checkpoint_syncer,
            gas_payment_enforcement_policy: settings.gaspaymentenforcementpolicy,
            whitelist,
            blacklist,
        })
    }

    #[allow(clippy::async_yields_async)]
    async fn run(&self) -> Instrumented<JoinHandle<Result<()>>> {
        let num_mailboxes = self.mailboxes.len();

        let mut tasks = Vec::with_capacity(num_mailboxes + 2);

        let gas_payment_enforcer = Arc::new(GasPaymentEnforcer::new(
            self.gas_payment_enforcement_policy.clone(),
            self.mailboxes.get(&self.origin_chain).unwrap().db().clone(),
        ));

        let prover_sync = Arc::new(RwLock::new(MerkleTreeBuilder::new(
            self.mailboxes.get(&self.origin_chain).unwrap().db().clone(),
        )));
        let mut send_channels: HashMap<u32, UnboundedSender<SubmitMessageArgs>> = HashMap::new();
        let destinations = self
            .mailboxes
            .keys()
            .filter(|c| **c != self.origin_chain)
            .collect::<Vec<&HyperlaneDomain>>();

        for chain in &destinations {
            let (send_channel, receive_channel): (
                UnboundedSender<SubmitMessageArgs>,
                UnboundedReceiver<SubmitMessageArgs>,
            ) = mpsc::unbounded_channel();
            let mailbox: &CachingMailbox = self.mailboxes.get(chain).unwrap();
            send_channels.insert(mailbox.domain().id(), send_channel);

            let chain_setup = self
                .core
                .settings
                .chain_setup(chain.name())
                .unwrap_or_else(|_| panic!("No chain setup found for {}", chain.name()))
                .clone();

            let txsubmission = chain_setup.txsubmission;
            let metadata_builder = MetadataBuilder::new(
                self.core.metrics.clone(),
                chain_setup,
                self.multisig_checkpoint_syncer.clone(),
                prover_sync.clone(),
            );
            tasks.push(self.run_destination_mailbox(
                mailbox.clone(),
                metadata_builder.clone(),
                txsubmission,
                self.core.settings.gelato.as_ref(),
                gas_payment_enforcer.clone(),
                receive_channel,
            ));
        }

        let sync_metrics = ContractSyncMetrics::new(self.core.metrics.clone());
        tasks.push(self.run_origin_mailbox_sync(sync_metrics.clone()));

        let metrics =
            MessageProcessorMetrics::new(&self.core.metrics, &self.origin_chain, destinations);
        let message_processor = MessageProcessor::new(
            self.mailboxes.get(&self.origin_chain).unwrap().db().clone(),
            self.whitelist.clone(),
            self.blacklist.clone(),
            metrics,
            prover_sync,
            send_channels,
        );
        tasks.push(self.run_message_processor(message_processor));

        tasks.push(self.run_interchain_gas_paymaster_sync(sync_metrics));

        run_all(tasks)
    }
}

impl Relayer {
    fn run_origin_mailbox_sync(
        &self,
        sync_metrics: ContractSyncMetrics,
    ) -> Instrumented<JoinHandle<Result<()>>> {
        let mailbox = self.mailboxes.get(&self.origin_chain).unwrap();
        let sync = mailbox.sync(
            self.as_ref().settings.chains[self.origin_chain.name()]
                .index
                .clone(),
            sync_metrics,
        );
        sync
    }

    fn run_interchain_gas_paymaster_sync(
        &self,
        sync_metrics: ContractSyncMetrics,
    ) -> Instrumented<JoinHandle<Result<()>>> {
        let paymaster = self
            .interchain_gas_paymasters
            .get(&self.origin_chain)
            .unwrap();
        let sync = paymaster.sync(
            self.as_ref().settings.chains[self.origin_chain.name()]
                .index
                .clone(),
            sync_metrics,
        );
        sync
    }

    /// Helper to construct a new GelatoSubmitter instance for submission to a
    /// particular mailbox.
    fn make_gelato_submitter(
        &self,
        message_receiver: UnboundedReceiver<SubmitMessageArgs>,
        mailbox: CachingMailbox,
        metadata_builder: MetadataBuilder,
        gelato_config: GelatoConf,
        gas_payment_enforcer: Arc<GasPaymentEnforcer>,
    ) -> GelatoSubmitter {
        let gelato_metrics =
            GelatoSubmitterMetrics::new(&self.core.metrics, &self.origin_chain, mailbox.domain());
        GelatoSubmitter::new(
            message_receiver,
            mailbox,
            metadata_builder,
            self.mailboxes.get(&self.origin_chain).unwrap().db().clone(),
            gelato_config,
            gelato_metrics,
            gas_payment_enforcer,
        )
    }

    fn run_message_processor(
        &self,
        message_processor: MessageProcessor,
    ) -> Instrumented<JoinHandle<Result<()>>> {
        let process_fut = message_processor.spawn();
        tokio::spawn(async move {
            let res = tokio::try_join!(process_fut)?;
            info!(?res, "try_join finished for message processor");
            Ok(())
        })
        .instrument(info_span!("run message processor"))
    }

    #[allow(clippy::too_many_arguments)]
    #[tracing::instrument(fields(destination=%destination_mailbox.domain()))]
    fn run_destination_mailbox(
        &self,
        destination_mailbox: CachingMailbox,
        metadata_builder: MetadataBuilder,
        tx_submission: TransactionSubmissionType,
        gelato_config: Option<&GelatoConf>,
        gas_payment_enforcer: Arc<GasPaymentEnforcer>,
        msg_receive: UnboundedReceiver<SubmitMessageArgs>,
    ) -> Instrumented<JoinHandle<Result<()>>> {
        let origin_mailbox = self.mailboxes.get(&self.origin_chain).unwrap();
        let destination = destination_mailbox.domain();

        let submit_fut = match tx_submission {
            TransactionSubmissionType::Gelato => {
                let gelato_config = gelato_config.unwrap_or_else(|| {
                    panic!(
                        "Expected GelatoConf for mailbox {} using Gelato",
                        destination
                    )
                });

                self.make_gelato_submitter(
                    msg_receive,
                    destination_mailbox.clone(),
                    metadata_builder,
                    gelato_config.clone(),
                    gas_payment_enforcer,
                )
                .spawn()
            }
            TransactionSubmissionType::Signer => {
                let serial_submitter = SerialSubmitter::new(
                    msg_receive,
                    destination_mailbox.clone(),
                    metadata_builder,
                    origin_mailbox.db().clone(),
                    SerialSubmitterMetrics::new(
                        &self.core.metrics,
                        &self.origin_chain,
                        destination,
                    ),
                    gas_payment_enforcer,
                );
                serial_submitter.spawn()
            }
        };

        tokio::spawn(async move {
            let res = tokio::try_join!(submit_fut)?;
            info!(?res, "try_join finished for mailbox");
            Ok(())
        })
        .instrument(info_span!("run mailbox"))
    }
}

fn parse_matching_list(list: &Option<String>) -> Arc<MatchingList> {
    Arc::new(
        list.as_deref()
            .map(serde_json::from_str)
            .transpose()
            .expect("Invalid matching list received")
            .unwrap_or_default(),
    )
}

#[cfg(test)]
mod test {}<|MERGE_RESOLUTION|>--- conflicted
+++ resolved
@@ -58,9 +58,16 @@
     where
         Self: Sized,
     {
-<<<<<<< HEAD
-        let core = settings.build_hyperlane_core(metrics.clone());
-        let db = DB::from_path(&settings.db)?;
+        let core = if let Some(ref remotes) = settings.destinationchainnames {
+            let mut v: Vec<&str> = remotes.split(',').collect();
+            v.push(&settings.originchainname);
+            settings
+                .try_into_hyperlane_core(metrics, Some(v.clone()))
+                .await?
+        } else {
+            settings.build_hyperlane_core(metrics.clone());
+        };
+        let db = DB::from_path(&settings.db)?
 
         // If not provided, default to using every chain listed in self.chains.
         let chain_names: Vec<_> = settings.chains.keys().map(String::as_str).collect();
@@ -75,24 +82,6 @@
             &settings.originchainname,
             core.metrics.validator_checkpoint_index(),
         )?;
-=======
-        let core = if let Some(ref remotes) = settings.destinationchainnames {
-            let mut v: Vec<&str> = remotes.split(',').collect();
-            v.push(&settings.originchainname);
-            settings
-                .try_into_hyperlane_core(metrics, Some(v.clone()))
-                .await?
-        } else {
-            settings.try_into_hyperlane_core(metrics, None).await?
-        };
-
-        let multisig_checkpoint_syncer: MultisigCheckpointSyncer = settings
-            .multisigcheckpointsyncer
-            .try_into_multisig_checkpoint_syncer(
-                &settings.originchainname,
-                core.metrics.validator_checkpoint_index(),
-            )?;
->>>>>>> 1ff35f63
 
         let whitelist = parse_matching_list(&settings.whitelist);
         let blacklist = parse_matching_list(&settings.blacklist);
