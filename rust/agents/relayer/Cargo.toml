--- conflicted
+++ resolved
@@ -9,12 +9,8 @@
 color-eyre = { version = "0.6", optional = true }
 serde = {version = "1.0", features = ["derive"]}
 serde_json = { version = "1.0", default-features = false }
-<<<<<<< HEAD
 ethers = { git = "https://github.com/abacus-network/ethers-rs", branch = "master" }
-=======
-ethers = { git = "https://github.com/gakonst/ethers-rs", branch = "master" }
-ethers-contract = { git = "https://github.com/gakonst/ethers-rs", branch = "master", features=["legacy"] }
->>>>>>> 7be71830
+ethers-contract = { git = "https://github.com/abacus-network/ethers-rs", branch = "master", features=["legacy"] }
 thiserror = { version = "1.0", default-features = false }
 async-trait = { version = "0.1", default-features = false }
 futures-util = "0.3"
