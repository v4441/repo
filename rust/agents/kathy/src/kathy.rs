--- conflicted
+++ resolved
@@ -45,12 +45,8 @@
         ))
     }
 
-<<<<<<< HEAD
-    fn run(&self) -> Instrumented<JoinHandle<Result<()>>> {
-=======
     #[allow(clippy::async_yields_async)]
     async fn run(&self) -> Instrumented<JoinHandle<Result<()>>> {
->>>>>>> 333b18ec
         let inbox_tasks: Vec<Instrumented<JoinHandle<Result<()>>>> = self
             .inboxes()
             .iter()
