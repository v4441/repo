import path from 'path';
import { prompt } from 'prompts';

import { HelloWorldDeployer } from '@hyperlane-xyz/helloworld';
import {
  ChainMap,
  HyperlaneCore,
  HyperlaneCoreDeployer,
  HyperlaneDeployer,
  HyperlaneIgpDeployer,
  HyperlaneIsmFactory,
  HyperlaneProxyFactoryDeployer,
  InterchainAccountDeployer,
  InterchainQueryDeployer,
  LiquidityLayerDeployer,
} from '@hyperlane-xyz/sdk';
import { objMap } from '@hyperlane-xyz/utils';

import { Contexts } from '../config/contexts';
import { supportedChainNames } from '../config/environments/mainnet3/chains';
import { aggregationIsm } from '../config/routingIsm';
import { deployEnvToSdkEnv } from '../src/config/environment';
import { deployWithArtifacts } from '../src/deployment/deploy';
import { TestQuerySenderDeployer } from '../src/deployment/testcontracts/testquerysender';
import { impersonateAccount, useLocalProvider } from '../src/utils/fork';

import {
  Modules,
  SDK_MODULES,
  getAddresses,
  getArgs,
  getContractAddressesSdkFilepath,
  getEnvironmentConfig,
  getModuleDirectory,
  withContext,
  withModuleAndFork,
  withNetwork,
} from './utils';

async function main() {
  const {
    context = Contexts.Hyperlane,
    module,
    fork,
    environment,
    network,
  } = await withContext(withNetwork(withModuleAndFork(getArgs()))).argv;
  const envConfig = getEnvironmentConfig(environment);
  const env = deployEnvToSdkEnv[environment];

  let multiProvider = await envConfig.getMultiProvider();

  if (fork) {
    multiProvider = multiProvider.extendChainMetadata({
      [fork]: { blocks: { confirmations: 0 } },
    });
    await useLocalProvider(multiProvider, fork);

    const signer = await impersonateAccount(envConfig.owners[fork].owner);
    multiProvider.setSharedSigner(signer);
  }

  let config: ChainMap<unknown> = {};
  let deployer: HyperlaneDeployer<any, any>;
  if (module === Modules.PROXY_FACTORY) {
    config = Object.fromEntries(supportedChainNames.map((k) => [k, true]));
    deployer = new HyperlaneProxyFactoryDeployer(multiProvider);
  } else if (module === Modules.CORE) {
    config = { inevm: envConfig.core.inevm };
    const ismFactory = HyperlaneIsmFactory.fromAddressesMap(
      getAddresses(environment, Modules.PROXY_FACTORY),
      multiProvider,
    );
    deployer = new HyperlaneCoreDeployer(multiProvider, ismFactory);
  } else if (module === Modules.WARP) {
<<<<<<< HEAD
    const injectiveRouter =
      'CCECE22C7F562110EAD32E98EA8E9B138152C49D94CDCA0554CD1959B3EEB00C';
    const ismFactory = HyperlaneIsmFactory.fromAddressesMap(
      getAddresses(environment, Modules.PROXY_FACTORY),
      multiProvider,
    );
    const tokenConfig: TokenConfig & TokenDecimals = {
      type: TokenType.native,
      decimals: 18,
    };
    const core = HyperlaneCore.fromEnvironment(
      deployEnvToSdkEnv[environment],
      multiProvider,
    );
    const routerConfig = core.getRouterConfig(envConfig.owners);
    config = {
      inevm: {
        ...routerConfig['inevm'],
        ...tokenConfig,
        interchainSecurityModule: aggregationIsm(
          'injective',
          Contexts.Hyperlane,
        ),
        gas: 600_000,
      },
      injective: {
        foreignDeployment: injectiveRouter,
      },
    };
    deployer = new HypERC20Deployer(multiProvider, ismFactory);
=======
    throw new Error('Warp is not supported. Use CLI instead.');
>>>>>>> 15a01b17
  } else if (module === Modules.INTERCHAIN_GAS_PAYMASTER) {
    config = envConfig.igp;
    deployer = new HyperlaneIgpDeployer(multiProvider);
  } else if (module === Modules.INTERCHAIN_ACCOUNTS) {
    const core = HyperlaneCore.fromEnvironment(env, multiProvider);
    config = core.getRouterConfig(envConfig.owners);
    deployer = new InterchainAccountDeployer(multiProvider);
  } else if (module === Modules.INTERCHAIN_QUERY_SYSTEM) {
    const core = HyperlaneCore.fromEnvironment(env, multiProvider);
    config = core.getRouterConfig(envConfig.owners);
    deployer = new InterchainQueryDeployer(multiProvider);
  } else if (module === Modules.LIQUIDITY_LAYER) {
    const core = HyperlaneCore.fromEnvironment(env, multiProvider);
    const routerConfig = core.getRouterConfig(envConfig.owners);
    if (!envConfig.liquidityLayerConfig) {
      throw new Error(`No liquidity layer config for ${environment}`);
    }
    config = objMap(
      envConfig.liquidityLayerConfig.bridgeAdapters,
      (chain, conf) => ({
        ...conf,
        ...routerConfig[chain],
      }),
    );
    deployer = new LiquidityLayerDeployer(multiProvider);
  } else if (module === Modules.TEST_RECIPIENT) {
    throw new Error('Test recipient is not supported. Use CLI instead.');
  } else if (module === Modules.TEST_QUERY_SENDER) {
    // Get query router addresses
    const queryAddresses = getAddresses(
      environment,
      Modules.INTERCHAIN_QUERY_SYSTEM,
    );
    config = objMap(queryAddresses, (_c, conf) => ({
      queryRouterAddress: conf.router,
    }));
    deployer = new TestQuerySenderDeployer(multiProvider);
  } else if (module === Modules.HELLO_WORLD) {
    const core = HyperlaneCore.fromEnvironment(env, multiProvider);
    config = core.getRouterConfig(envConfig.owners);
    deployer = new HelloWorldDeployer(multiProvider);
  } else {
    console.log(`Skipping ${module}, deployer unimplemented`);
    return;
  }

  const modulePath = getModuleDirectory(environment, module, context);

  console.log(`Deploying to ${modulePath}`);

  const isSdkArtifact = SDK_MODULES.includes(module) && environment !== 'test';

  const addresses = isSdkArtifact
    ? path.join(
        getContractAddressesSdkFilepath(),
        `${deployEnvToSdkEnv[environment]}.json`,
      )
    : path.join(modulePath, 'addresses.json');

  const verification = path.join(modulePath, 'verification.json');

  const cache = {
    addresses,
    verification,
    read: environment !== 'test',
    write: !fork,
  };
  // Don't write agent config in fork tests
  const agentConfig =
    module === Modules.CORE && !fork
      ? {
          addresses,
          environment,
          multiProvider,
        }
      : undefined;

  // prompt for confirmation in production environments
  if (environment !== 'test' && !fork) {
<<<<<<< HEAD
    console.dir(config);
=======
    const confirmConfig = network ? config[network] : config;
    console.log(JSON.stringify(confirmConfig, null, 2));
>>>>>>> 15a01b17
    const { value: confirmed } = await prompt({
      type: 'confirm',
      name: 'value',
      message: `Confirm you want to deploy this ${module} configuration to ${environment}?`,
      initial: false,
    });
    if (!confirmed) {
      process.exit(0);
    }
  }

  await deployWithArtifacts(
    config,
    deployer,
    cache,
    network ?? fork,
    agentConfig,
  );
}

main()
  .then()
  .catch((e) => {
    console.error(e);
    process.exit(1);
  });<|MERGE_RESOLUTION|>--- conflicted
+++ resolved
@@ -18,7 +18,6 @@
 
 import { Contexts } from '../config/contexts';
 import { supportedChainNames } from '../config/environments/mainnet3/chains';
-import { aggregationIsm } from '../config/routingIsm';
 import { deployEnvToSdkEnv } from '../src/config/environment';
 import { deployWithArtifacts } from '../src/deployment/deploy';
 import { TestQuerySenderDeployer } from '../src/deployment/testcontracts/testquerysender';
@@ -73,40 +72,7 @@
     );
     deployer = new HyperlaneCoreDeployer(multiProvider, ismFactory);
   } else if (module === Modules.WARP) {
-<<<<<<< HEAD
-    const injectiveRouter =
-      'CCECE22C7F562110EAD32E98EA8E9B138152C49D94CDCA0554CD1959B3EEB00C';
-    const ismFactory = HyperlaneIsmFactory.fromAddressesMap(
-      getAddresses(environment, Modules.PROXY_FACTORY),
-      multiProvider,
-    );
-    const tokenConfig: TokenConfig & TokenDecimals = {
-      type: TokenType.native,
-      decimals: 18,
-    };
-    const core = HyperlaneCore.fromEnvironment(
-      deployEnvToSdkEnv[environment],
-      multiProvider,
-    );
-    const routerConfig = core.getRouterConfig(envConfig.owners);
-    config = {
-      inevm: {
-        ...routerConfig['inevm'],
-        ...tokenConfig,
-        interchainSecurityModule: aggregationIsm(
-          'injective',
-          Contexts.Hyperlane,
-        ),
-        gas: 600_000,
-      },
-      injective: {
-        foreignDeployment: injectiveRouter,
-      },
-    };
-    deployer = new HypERC20Deployer(multiProvider, ismFactory);
-=======
     throw new Error('Warp is not supported. Use CLI instead.');
->>>>>>> 15a01b17
   } else if (module === Modules.INTERCHAIN_GAS_PAYMASTER) {
     config = envConfig.igp;
     deployer = new HyperlaneIgpDeployer(multiProvider);
@@ -186,12 +152,8 @@
 
   // prompt for confirmation in production environments
   if (environment !== 'test' && !fork) {
-<<<<<<< HEAD
-    console.dir(config);
-=======
     const confirmConfig = network ? config[network] : config;
     console.log(JSON.stringify(confirmConfig, null, 2));
->>>>>>> 15a01b17
     const { value: confirmed } = await prompt({
       type: 'confirm',
       name: 'value',
