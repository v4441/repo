import path from 'path';
import { prompt } from 'prompts';

import { HelloWorldDeployer } from '@hyperlane-xyz/helloworld';
import {
  ChainMap,
  HyperlaneCore,
  HyperlaneCoreDeployer,
  HyperlaneDeployer,
  HyperlaneIgpDeployer,
  HyperlaneIsmFactory,
  HyperlaneProxyFactoryDeployer,
  InterchainAccountDeployer,
  InterchainQueryDeployer,
  LiquidityLayerDeployer,
} from '@hyperlane-xyz/sdk';
import { objMap } from '@hyperlane-xyz/utils';

import { Contexts } from '../config/contexts';
import { deployEnvToSdkEnv } from '../src/config/environment';
import { deployWithArtifacts } from '../src/deployment/deploy';
import { TestQuerySenderDeployer } from '../src/deployment/testcontracts/testquerysender';
import { impersonateAccount, useLocalProvider } from '../src/utils/fork';

import {
  Modules,
  SDK_MODULES,
  getAddresses,
  getArgs,
  getContractAddressesSdkFilepath,
  getModuleDirectory,
  withContext,
  withModuleAndFork,
<<<<<<< HEAD
=======
  withNetwork,
>>>>>>> 473b43f0
} from './agent-utils';
import { getEnvironmentConfig } from './core-utils';

async function main() {
  const {
    context = Contexts.Hyperlane,
    module,
    fork,
    environment,
    network,
  } = await withContext(withNetwork(withModuleAndFork(getArgs()))).argv;
  const envConfig = getEnvironmentConfig(environment);
  const env = deployEnvToSdkEnv[environment];

  let multiProvider = await envConfig.getMultiProvider();

  if (fork) {
    multiProvider = multiProvider.extendChainMetadata({
      [fork]: { blocks: { confirmations: 0 } },
    });
    await useLocalProvider(multiProvider, fork);

    const signer = await impersonateAccount(envConfig.owners[fork].owner);
    multiProvider.setSharedSigner(signer);
  }

  let config: ChainMap<unknown> = {};
  let deployer: HyperlaneDeployer<any, any>;
  if (module === Modules.PROXY_FACTORY) {
    config = objMap(envConfig.core, (_chain) => true);
    deployer = new HyperlaneProxyFactoryDeployer(multiProvider);
  } else if (module === Modules.CORE) {
    config = envConfig.core;
    const ismFactory = HyperlaneIsmFactory.fromAddressesMap(
      getAddresses(environment, Modules.PROXY_FACTORY),
      multiProvider,
    );
    deployer = new HyperlaneCoreDeployer(multiProvider, ismFactory);
  } else if (module === Modules.WARP) {
    throw new Error('Warp is not supported. Use CLI instead.');
  } else if (module === Modules.INTERCHAIN_GAS_PAYMASTER) {
    config = envConfig.igp;
    deployer = new HyperlaneIgpDeployer(multiProvider);
  } else if (module === Modules.INTERCHAIN_ACCOUNTS) {
    const core = HyperlaneCore.fromEnvironment(env, multiProvider);
    config = core.getRouterConfig(envConfig.owners);
    deployer = new InterchainAccountDeployer(multiProvider);
  } else if (module === Modules.INTERCHAIN_QUERY_SYSTEM) {
    const core = HyperlaneCore.fromEnvironment(env, multiProvider);
    config = core.getRouterConfig(envConfig.owners);
    deployer = new InterchainQueryDeployer(multiProvider);
  } else if (module === Modules.LIQUIDITY_LAYER) {
    const core = HyperlaneCore.fromEnvironment(env, multiProvider);
    const routerConfig = core.getRouterConfig(envConfig.owners);
    if (!envConfig.liquidityLayerConfig) {
      throw new Error(`No liquidity layer config for ${environment}`);
    }
    config = objMap(
      envConfig.liquidityLayerConfig.bridgeAdapters,
      (chain, conf) => ({
        ...conf,
        ...routerConfig[chain],
      }),
    );
    deployer = new LiquidityLayerDeployer(multiProvider);
  } else if (module === Modules.TEST_RECIPIENT) {
    throw new Error('Test recipient is not supported. Use CLI instead.');
  } else if (module === Modules.TEST_QUERY_SENDER) {
    // Get query router addresses
    const queryAddresses = getAddresses(
      environment,
      Modules.INTERCHAIN_QUERY_SYSTEM,
    );
    config = objMap(queryAddresses, (_c, conf) => ({
      queryRouterAddress: conf.router,
    }));
    deployer = new TestQuerySenderDeployer(multiProvider);
  } else if (module === Modules.HELLO_WORLD) {
    const core = HyperlaneCore.fromEnvironment(env, multiProvider);
    config = core.getRouterConfig(envConfig.owners);
    deployer = new HelloWorldDeployer(multiProvider);
  } else {
    console.log(`Skipping ${module}, deployer unimplemented`);
    return;
  }

  const modulePath = getModuleDirectory(environment, module, context);

  console.log(`Deploying to ${modulePath}`);

  const isSdkArtifact = SDK_MODULES.includes(module) && environment !== 'test';

  const addresses = isSdkArtifact
    ? path.join(
        getContractAddressesSdkFilepath(),
        `${deployEnvToSdkEnv[environment]}.json`,
      )
    : path.join(modulePath, 'addresses.json');

  const verification = path.join(modulePath, 'verification.json');

  const cache = {
    addresses,
    verification,
    read: environment !== 'test',
    write: !fork,
  };
  // Don't write agent config in fork tests
  const agentConfig =
    module === Modules.CORE && !fork
      ? {
          addresses,
          environment,
          multiProvider,
        }
      : undefined;

  // prompt for confirmation in production environments
  if (environment !== 'test' && !fork) {
    const confirmConfig = network ? config[network] : config;
    console.log(JSON.stringify(confirmConfig, null, 2));
    const { value: confirmed } = await prompt({
      type: 'confirm',
      name: 'value',
      message: `Confirm you want to deploy this ${module} configuration to ${environment}?`,
      initial: false,
    });
    if (!confirmed) {
      process.exit(0);
    }
  }

  await deployWithArtifacts(
    config,
    deployer,
    cache,
    network ?? fork,
    agentConfig,
  );
}

main()
  .then()
  .catch((e) => {
    console.error(e);
    process.exit(1);
  });<|MERGE_RESOLUTION|>--- conflicted
+++ resolved
@@ -31,10 +31,7 @@
   getModuleDirectory,
   withContext,
   withModuleAndFork,
-<<<<<<< HEAD
-=======
   withNetwork,
->>>>>>> 473b43f0
 } from './agent-utils';
 import { getEnvironmentConfig } from './core-utils';
 
