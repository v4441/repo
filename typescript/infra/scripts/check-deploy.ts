--- conflicted
+++ resolved
@@ -1,5 +1,3 @@
-import { ethers } from 'ethers';
-
 import { HelloWorldChecker } from '@hyperlane-xyz/helloworld';
 import {
   HypERC20App,
@@ -13,18 +11,12 @@
   InterchainAccountChecker,
   InterchainQuery,
   InterchainQueryChecker,
-  TokenType,
   resolveOrDeployAccountOwner,
 } from '@hyperlane-xyz/sdk';
 
 import { Contexts } from '../config/contexts.js';
-<<<<<<< HEAD
-import { DEPLOYER } from '../config/environments/mainnet3/owners.js';
-=======
 import { getWarpConfig } from '../config/warp.js';
->>>>>>> 2e439423
 import { deployEnvToSdkEnv } from '../src/config/environment.js';
-import { tokens } from '../src/config/warp.js';
 import { HyperlaneAppGovernor } from '../src/govern/HyperlaneAppGovernor.js';
 import { HyperlaneCoreGovernor } from '../src/govern/HyperlaneCoreGovernor.js';
 import { HyperlaneIgpGovernor } from '../src/govern/HyperlaneIgpGovernor.js';
@@ -124,48 +116,7 @@
     );
     governor = new ProxiedRouterGovernor(checker);
   } else if (module === Modules.WARP) {
-<<<<<<< HEAD
-    // test config
-    const ethereum = {
-      ...routerConfig.ethereum,
-      type: TokenType.collateral,
-      token: tokens.ethereum.USDC,
-      // Really, this should be an object config from something like:
-      //   buildAggregationIsmConfigs(
-      //     'ethereum',
-      //     ['ancient8'],
-      //     defaultMultisigConfigs,
-      //   ).ancient8
-      // However ISM objects are no longer able to be passed directly to the warp route
-      // deployer. As a temporary workaround, I'm using an ISM address from a previous
-      // ethereum <> ancient8 warp route deployment:
-      //   $ cast call 0x9f5cF636b4F2DC6D83c9d21c8911876C235DbC9f 'interchainSecurityModule()(address)' --rpc-url https://rpc.ankr.com/eth
-      //   0xD17B4100cC66A2F1B9a452007ff26365aaeB7EC3
-      interchainSecurityModule: '0xD17B4100cC66A2F1B9a452007ff26365aaeB7EC3',
-      // This hook was recovered from running the deploy script
-      // for the hook module. The hook configuration is the Ethereum
-      // default hook for the Ancient8 remote (no routing).
-      hook: '0x19b2cF952b70b217c90FC408714Fbc1acD29A6A8',
-      owner: DEPLOYER,
-    };
-    const ancient8 = {
-      ...routerConfig.ancient8,
-      type: TokenType.synthetic,
-      name: 'USD Coin',
-      symbol: 'USDC',
-      decimals: 6,
-      // Uses the default ISM
-      interchainSecurityModule: ethers.constants.AddressZero,
-      owner: DEPLOYER,
-    };
-
-    const config = {
-      ethereum,
-      ancient8,
-    };
-=======
     const config = await getWarpConfig(multiProvider, envConfig);
->>>>>>> 2e439423
     const addresses = getAddresses(environment, Modules.WARP);
     const filteredAddresses = Object.keys(addresses) // filter out changes not in config
       .filter((key) => key in config)
