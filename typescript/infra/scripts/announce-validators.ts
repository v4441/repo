import { assert } from 'console';
import { ethers } from 'ethers';
import { readFileSync } from 'fs';
import * as path from 'path';

import { ChainName } from '@hyperlane-xyz/sdk';

import { getChains } from '../config/registry.js';
import { InfraS3Validator } from '../src/agents/aws/validator.js';
import { CheckpointSyncerType } from '../src/config/agent/validator.js';
import { isEthereumProtocolChain } from '../src/utils/utils.js';

import {
  getAgentConfig,
  getArgs as getRootArgs,
  withContext,
} from './agent-utils.js';
import { getHyperlaneCore } from './core-utils.js';

function getArgs() {
  return withContext(getRootArgs())
    .describe('chain', 'chain on which to register')
    .choices('chain', getChains())
    .describe(
      'location',
      'location, e.g. s3://hyperlane-testnet4-sepolia-validator-0/us-east-1',
    )
    .string('location')
    .check(({ chain, location }) => {
      if (!!location && !chain) {
        throw new Error('Must set chain when setting location');
      }
      return true;
    }).argv;
}

async function main() {
  const { environment, context, chain, location } = await getArgs();
  const { core, multiProvider } = await getHyperlaneCore(environment);

  const announcements: {
    storageLocation: string;
    announcement: any;
  }[] = [];
  const chains: ChainName[] = [];
  if (location) {
    chains.push(chain!);

    if (location.startsWith('s3://')) {
      const validator = await InfraS3Validator.fromStorageLocation(location);
      announcements.push({
        storageLocation: validator.storageLocation(),
        announcement: await validator.getAnnouncement(),
      });
    } else if (location.startsWith('file://')) {
      const announcementFilepath = path.join(
        location.substring(7),
        'announcement.json',
      );
      announcements.push({
        storageLocation: location,
        announcement: JSON.parse(readFileSync(announcementFilepath, 'utf-8')),
      });
    } else {
      throw new Error(`Unknown location type %{location}`);
    }
  } else {
    const agentConfig = getAgentConfig(context, environment);
    if (agentConfig.validators == undefined) {
      console.warn('No validators provided for context');
      return;
    }
    await Promise.all(
      Object.entries(agentConfig.validators.chains)
        .filter(([validatorChain, _]) => {
          // If a chain arg was specified, filter to only that chain
          if (!!chain && chain !== validatorChain) {
            return false;
          }
          return isEthereumProtocolChain(validatorChain);
        })
        .map(async ([validatorChain, validatorChainConfig]) => {
          for (const validatorBaseConfig of validatorChainConfig.validators) {
            if (
              validatorBaseConfig.checkpointSyncer.type ==
              CheckpointSyncerType.S3
            ) {
              const contracts = core.getContracts(validatorChain);
              const localDomain = multiProvider.getDomainId(validatorChain);
              const validator = new InfraS3Validator(
<<<<<<< HEAD
                validatorBaseConfig.address,
                localDomain,
                contracts.mailbox.address,
                validatorBaseConfig.checkpointSyncer.bucket,
                validatorBaseConfig.checkpointSyncer.region,
                undefined,
=======
                {
                  localDomain,
                  address: validatorBaseConfig.address,
                  mailbox: contracts.mailbox.address,
                },
                validatorBaseConfig.checkpointSyncer,
>>>>>>> 8a665447
              );
              announcements.push({
                storageLocation: validator.storageLocation(),
                announcement: await validator.getAnnouncement(),
              });
              chains.push(validatorChain);
            }
          }
        }),
    );
  }

  for (let i = 0; i < announcements.length; i++) {
    const { storageLocation, announcement } = announcements[i];
    if (!announcement) {
      console.info(`No announcement for storageLocation ${storageLocation}`);
    }
    const chain = chains[i];
    const contracts = core.getContracts(chain);
    const validatorAnnounce = contracts.validatorAnnounce;
    const address = announcement.value.validator;
    const location = announcement.value.storage_location;
    const announcedLocations =
      await validatorAnnounce.getAnnouncedStorageLocations([address]);
    assert(announcedLocations.length == 1);
    const announced = announcedLocations[0].includes(location);
    if (!announced) {
      const signature = ethers.utils.joinSignature(announcement.signature);
      console.log(
        `[${chain}] Announcing ${address} checkpoints at ${location}`,
      );
      await validatorAnnounce.announce(
        address,
        location,
        signature,
        multiProvider.getTransactionOverrides(chain),
      );
    } else {
      console.log(
        `[${chain}] Already announced ${address} checkpoints at ${location}`,
      );
    }
  }
}

main().catch(console.error);<|MERGE_RESOLUTION|>--- conflicted
+++ resolved
@@ -88,21 +88,12 @@
               const contracts = core.getContracts(validatorChain);
               const localDomain = multiProvider.getDomainId(validatorChain);
               const validator = new InfraS3Validator(
-<<<<<<< HEAD
-                validatorBaseConfig.address,
-                localDomain,
-                contracts.mailbox.address,
-                validatorBaseConfig.checkpointSyncer.bucket,
-                validatorBaseConfig.checkpointSyncer.region,
-                undefined,
-=======
                 {
                   localDomain,
                   address: validatorBaseConfig.address,
                   mailbox: contracts.mailbox.address,
                 },
                 validatorBaseConfig.checkpointSyncer,
->>>>>>> 8a665447
               );
               announcements.push({
                 storageLocation: validator.storageLocation(),
