import path from 'path';

import { HelloWorldDeployer } from '@hyperlane-xyz/helloworld';
import {
  HyperlaneIsmFactory,
<<<<<<< HEAD
  filterAddressesExcludeProtocol,
=======
  filterChainMapExcludeProtocol,
>>>>>>> 3f3306c3
  serializeContractsMap,
} from '@hyperlane-xyz/sdk';
import {
  ProtocolType,
  hexOrBase58ToHex,
  objMap,
  objMerge,
} from '@hyperlane-xyz/utils';

import { Contexts } from '../../config/contexts';
import { deployEnvToSdkEnv } from '../../src/config/environment';
import { helloWorldRouterConfig } from '../../src/config/helloworld';
import { Role } from '../../src/roles';
import { readJSON, writeJSON } from '../../src/utils/utils';
import {
  getEnvironmentConfig,
  getEnvironmentDirectory,
  getArgs as getRootArgs,
  withContext,
} from '../utils';

function getArgs() {
  return withContext(getRootArgs())
    .boolean('govern')
    .default('govern', false)
    .alias('g', 'govern').argv;
}

async function main() {
  const { environment, context } = await getArgs();
  const coreConfig = getEnvironmentConfig(environment);
  // Always deploy from the hyperlane deployer
  const multiProvider = await coreConfig.getMultiProvider(
    Contexts.Hyperlane,
    Role.Deployer,
  );
  const configMap = await helloWorldRouterConfig(
    environment,
    context,
    multiProvider,
  );
  const ismFactory = HyperlaneIsmFactory.fromEnvironment(
    deployEnvToSdkEnv[environment],
    multiProvider,
  );
  const deployer = new HelloWorldDeployer(multiProvider, ismFactory);
  const dir = path.join(
    getEnvironmentDirectory(environment),
    'helloworld',
    context,
  );

  let existingVerificationInputs = {};
  try {
    const addresses = readJSON(dir, 'addresses.json');
    deployer.cacheAddressesMap(addresses);
    existingVerificationInputs = readJSON(dir, 'verification.json');
  } catch (e) {
    console.info(`Could not load previous deployment, file may not exist`);
  }

  const configMapWithForeignDeployments = objMerge(
    configMap,
    objMap(
<<<<<<< HEAD
      filterAddressesExcludeProtocol(
=======
      filterChainMapExcludeProtocol(
>>>>>>> 3f3306c3
        deployer.cachedAddresses,
        ProtocolType.Ethereum,
        multiProvider,
      ),
      (_chain, addresses) => ({
        foreignDeployment: hexOrBase58ToHex(addresses.router),
      }),
    ),
  );

  try {
    await deployer.deploy(configMapWithForeignDeployments);
  } catch (e) {
    console.error(`Encountered error during deploy`);
    console.error(e);
  }

  writeJSON(dir, 'addresses.json', {
    // To include foreign deployments that may be present in the addresses.json already
    ...deployer.cachedAddresses,
    ...serializeContractsMap(deployer.deployedContracts),
  });
  writeJSON(
    dir,
    'verification.json',
    deployer.mergeWithExistingVerificationInputs(existingVerificationInputs),
  );
}

main()
  .then(() => console.info('Deployment complete'))
  .catch(console.error);<|MERGE_RESOLUTION|>--- conflicted
+++ resolved
@@ -3,11 +3,7 @@
 import { HelloWorldDeployer } from '@hyperlane-xyz/helloworld';
 import {
   HyperlaneIsmFactory,
-<<<<<<< HEAD
-  filterAddressesExcludeProtocol,
-=======
   filterChainMapExcludeProtocol,
->>>>>>> 3f3306c3
   serializeContractsMap,
 } from '@hyperlane-xyz/sdk';
 import {
@@ -72,11 +68,7 @@
   const configMapWithForeignDeployments = objMerge(
     configMap,
     objMap(
-<<<<<<< HEAD
-      filterAddressesExcludeProtocol(
-=======
       filterChainMapExcludeProtocol(
->>>>>>> 3f3306c3
         deployer.cachedAddresses,
         ProtocolType.Ethereum,
         multiProvider,
