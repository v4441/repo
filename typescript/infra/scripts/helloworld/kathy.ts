--- conflicted
+++ resolved
@@ -5,22 +5,15 @@
 
 import { HelloMultiProtocolApp } from '@hyperlane-xyz/helloworld';
 import {
-<<<<<<< HEAD
-=======
-  AgentConnectionType,
   ChainMap,
->>>>>>> a9b522c5
   ChainName,
   HyperlaneIgp,
-<<<<<<< HEAD
-  RpcConsensusType,
-=======
   MultiProtocolCore,
   MultiProvider,
   ProviderType,
+  RpcConsensusType,
   TypedTransactionReceipt,
   chainMetadata,
->>>>>>> a9b522c5
 } from '@hyperlane-xyz/sdk';
 import {
   Address,
@@ -92,66 +85,60 @@
 const MAX_MESSAGES_ALLOWED_TO_SEND = 5;
 
 function getKathyArgs() {
-  return (
-    withContext(getArgs())
-      .boolean('cycle-once')
-      .describe(
-        'cycle-once',
-        'If true, will cycle through all chain pairs once as quick as possible',
-      )
-      .default('cycle-once', false)
-
-      .number('full-cycle-time')
-      .describe(
-        'full-cycle-time',
-        'How long it should take to go through all the message pairings in milliseconds. Ignored if --cycle-once is true. Defaults to 6 hours.',
-      )
-      .default('full-cycle-time', 1000 * 60 * 60 * 6) // 6 hrs
-
-      .number('message-send-timeout')
-      .describe(
-        'message-send-timeout',
-        'How long to wait for a message to be sent in milliseconds. Defaults to 10 min.',
-      )
-      .default('message-send-timeout', 10 * 60 * 1000) // 10 min
-
-      .number('message-receipt-timeout')
-      .describe(
-        'message-receipt-timeout',
-        'How long to wait for a message to be received on the destination in milliseconds. Defaults to 10 min.',
-      )
-      .default('message-receipt-timeout', 10 * 60 * 1000) // 10 min
-
-      .string('chains-to-skip')
-      .array('chains-to-skip')
-      .describe('chains-to-skip', 'Chains to skip sending from or sending to.')
-      .default('chains-to-skip', [])
-      .demandOption('chains-to-skip')
-      .coerce('chains-to-skip', (chainStrs: string[]) =>
-        chainStrs.map((chainStr: string) => assertChain(chainStr)),
-      )
-
-      // TODO(2214): rename to consensus-type?
-      .string('connection-type')
-      .describe(
-        'connection-type',
-        'The provider connection type to use for RPCs',
-      )
-      .default('connection-type', RpcConsensusType.Single)
-      .choices('connection-type', [
-        RpcConsensusType.Single,
-        RpcConsensusType.Quorum,
-        RpcConsensusType.Fallback,
-      ])
-      .demandOption('connection-type')
-
-      .number('cycles-between-ethereum-messages')
-      .describe(
-        'cycles-between-ethereum-messages',
-        'How many cycles to skip between a cycles that send messages to/from Ethereum',
-      )
-      .default('cycles-between-ethereum-messages', 0).argv
-  );
+  return withContext(getArgs())
+    .boolean('cycle-once')
+    .describe(
+      'cycle-once',
+      'If true, will cycle through all chain pairs once as quick as possible',
+    )
+    .default('cycle-once', false)
+
+    .number('full-cycle-time')
+    .describe(
+      'full-cycle-time',
+      'How long it should take to go through all the message pairings in milliseconds. Ignored if --cycle-once is true. Defaults to 6 hours.',
+    )
+    .default('full-cycle-time', 1000 * 60 * 60 * 6) // 6 hrs
+
+    .number('message-send-timeout')
+    .describe(
+      'message-send-timeout',
+      'How long to wait for a message to be sent in milliseconds. Defaults to 10 min.',
+    )
+    .default('message-send-timeout', 10 * 60 * 1000) // 10 min
+
+    .number('message-receipt-timeout')
+    .describe(
+      'message-receipt-timeout',
+      'How long to wait for a message to be received on the destination in milliseconds. Defaults to 10 min.',
+    )
+    .default('message-receipt-timeout', 10 * 60 * 1000) // 10 min
+
+    .string('chains-to-skip')
+    .array('chains-to-skip')
+    .describe('chains-to-skip', 'Chains to skip sending from or sending to.')
+    .default('chains-to-skip', [])
+    .demandOption('chains-to-skip')
+    .coerce('chains-to-skip', (chainStrs: string[]) =>
+      chainStrs.map((chainStr: string) => assertChain(chainStr)),
+    )
+
+    .string('connection-type')
+    .describe('connection-type', 'The provider connection type to use for RPCs')
+    .default('connection-type', RpcConsensusType.Single)
+    .choices('connection-type', [
+      RpcConsensusType.Single,
+      RpcConsensusType.Quorum,
+      RpcConsensusType.Fallback,
+    ])
+    .demandOption('connection-type')
+
+    .number('cycles-between-ethereum-messages')
+    .describe(
+      'cycles-between-ethereum-messages',
+      'How many cycles to skip between a cycles that send messages to/from Ethereum',
+    )
+    .default('cycles-between-ethereum-messages', 0).argv;
 }
 
 // Returns whether an error occurred
