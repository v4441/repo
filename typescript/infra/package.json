--- conflicted
+++ resolved
@@ -1,11 +1,7 @@
 {
   "name": "@hyperlane-xyz/infra",
   "description": "Infrastructure utilities for the Hyperlane Network",
-<<<<<<< HEAD
-  "version": "1.4.3-beta2",
-=======
   "version": "1.5.1",
->>>>>>> d65c4e7e
   "dependencies": {
     "@arbitrum/sdk": "^3.0.0",
     "@aws-sdk/client-iam": "^3.74.0",
@@ -15,16 +11,10 @@
     "@ethersproject/experimental": "^5.7.0",
     "@ethersproject/hardware-wallets": "^5.7.0",
     "@ethersproject/providers": "^5.7.2",
-<<<<<<< HEAD
-    "@hyperlane-xyz/helloworld": "1.4.3-beta2",
-    "@hyperlane-xyz/sdk": "1.4.3-beta2",
-    "@hyperlane-xyz/utils": "1.4.3-beta2",
-=======
     "@hyperlane-xyz/helloworld": "1.5.1",
     "@hyperlane-xyz/hyperlane-token": "1.5.1",
     "@hyperlane-xyz/sdk": "1.5.1",
     "@hyperlane-xyz/utils": "1.5.1",
->>>>>>> d65c4e7e
     "@nomiclabs/hardhat-etherscan": "^3.0.3",
     "@safe-global/api-kit": "^1.3.0",
     "@safe-global/protocol-kit": "^1.2.0",
