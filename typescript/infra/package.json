{
  "name": "@hyperlane-xyz/infra",
  "description": "Infrastructure utilities for the Hyperlane Network",
  "version": "1.0.0-beta2",
  "dependencies": {
    "@arbitrum/sdk": "^3.0.0",
    "@aws-sdk/client-iam": "^3.74.0",
    "@aws-sdk/client-kms": "3.48.0",
    "@aws-sdk/client-s3": "^3.74.0",
<<<<<<< HEAD
    "@eth-optimism/sdk": "^1.7.0",
    "@ethersproject/experimental": "^5.7.0",
    "@ethersproject/hardware-wallets": "^5.7.0",
    "@gnosis.pm/safe-core-sdk": "^2.3.2",
    "@gnosis.pm/safe-ethers-lib": "^1.4.0",
    "@gnosis.pm/safe-service-client": "^1.2.0",
=======
    "@ethersproject/experimental": "^5.7.0",
    "@ethersproject/hardware-wallets": "^5.7.0",
    "@ethersproject/providers": "^5.7.2",
>>>>>>> e97cac23
    "@hyperlane-xyz/celo-ethers-provider": "^0.1.1",
    "@hyperlane-xyz/helloworld": "1.0.0-beta3",
    "@hyperlane-xyz/sdk": "1.0.0-beta3",
    "@hyperlane-xyz/utils": "1.0.0-beta3",
    "@nomiclabs/hardhat-etherscan": "^3.0.3",
    "@safe-global/safe-core-sdk": "3.2.0",
    "@safe-global/safe-ethers-lib": "^1.7.0",
    "@safe-global/safe-service-client": "^1.4.0",
    "asn1.js": "5.4.1",
    "aws-kms-ethers-signer": "^0.1.3",
    "dotenv": "^10.0.0",
    "prom-client": "^14.0.1",
    "prompts": "^2.4.2",
    "yargs": "^17.4.1"
  },
  "devDependencies": {
    "@nomiclabs/hardhat-ethers": "^2.2.1",
    "@nomiclabs/hardhat-waffle": "^2.0.3",
    "@types/chai": "^4.2.21",
    "@types/mocha": "^9.1.0",
    "@types/node": "^16.9.1",
    "@types/prompts": "^2.0.14",
    "@types/yargs": "^17.0.10",
    "chai": "^4.3.4",
    "ethereum-waffle": "^3.4.4",
    "ethers": "^5.7.2",
    "hardhat": "^2.8.4",
    "prettier": "^2.4.1",
    "ts-node": "^10.8.0",
    "typescript": "^4.7.2"
  },
  "private": true,
  "homepage": "https://www.hyperlane.xyz",
  "keywords": [
    "Hyperlane",
    "Typescript",
    "Infrastructure"
  ],
  "license": "Apache-2.0",
  "main": "dist/index.js",
  "prepublish": "yarn build",
  "repository": "https://github.com/hyperlane-xyz/hyperlane-monorepo",
  "scripts": {
    "hyperlane": "ts-node scripts/core.ts -e test --context hyperlane",
    "build": "tsc",
    "clean": "rm -rf ./dist ./cache",
    "check": "tsc --noEmit",
    "kathy": "hardhat kathy --network localhost",
    "node": "hardhat node",
    "prettier": "prettier --write *.ts ./src ./config ./scripts ./test",
    "test": "hardhat test"
  }
}<|MERGE_RESOLUTION|>--- conflicted
+++ resolved
@@ -7,18 +7,13 @@
     "@aws-sdk/client-iam": "^3.74.0",
     "@aws-sdk/client-kms": "3.48.0",
     "@aws-sdk/client-s3": "^3.74.0",
-<<<<<<< HEAD
     "@eth-optimism/sdk": "^1.7.0",
     "@ethersproject/experimental": "^5.7.0",
     "@ethersproject/hardware-wallets": "^5.7.0",
+    "@ethersproject/providers": "^5.7.2",
     "@gnosis.pm/safe-core-sdk": "^2.3.2",
     "@gnosis.pm/safe-ethers-lib": "^1.4.0",
     "@gnosis.pm/safe-service-client": "^1.2.0",
-=======
-    "@ethersproject/experimental": "^5.7.0",
-    "@ethersproject/hardware-wallets": "^5.7.0",
-    "@ethersproject/providers": "^5.7.2",
->>>>>>> e97cac23
     "@hyperlane-xyz/celo-ethers-provider": "^0.1.1",
     "@hyperlane-xyz/helloworld": "1.0.0-beta3",
     "@hyperlane-xyz/sdk": "1.0.0-beta3",
