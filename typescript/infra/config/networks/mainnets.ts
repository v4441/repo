<<<<<<< HEAD
import { TransactionConfig } from '@abacus-network/deploy';
import { ChainMap } from '@abacus-network/sdk';
import { BigNumber } from 'ethers';
=======
import { BigNumber } from 'ethers';

import { TransactionConfig } from '@abacus-network/deploy';
import { ChainName } from '@abacus-network/sdk';
>>>>>>> a424371e

export const celo: TransactionConfig = {
  overrides: {},
};

export const ethereum: TransactionConfig = {
  overrides: {
    // This isn't actually used because Ethereum supports EIP 1559 - but just in case
    gasPrice: '400000000000', // 400 gwei
    // EIP 1559 params
    maxFeePerGas: '300000000000', // 300 gwei
    maxPriorityFeePerGas: '4000000000', // 4 gwei
  },
};

export const avalanche: TransactionConfig = {
  overrides: {
    // This isn't actually used because Avalanche supports EIP 1559 - but just in case
    gasPrice: BigNumber.from(50_000_000_000), // 50 nAVAX (50 gwei)
    // EIP 1559 params
    maxFeePerGas: '50000000000', // 50 nAVAX (50 gwei)
    maxPriorityFeePerGas: '10000000000', // 10 nAVAX (10 gwei)
  },
};

export const polygon: TransactionConfig = {
  overrides: {
    gasPrice: '5000000000', // 50 gwei
  },
};

const _configs = {
  celo,
  ethereum,
  avalanche,
  polygon,
};

export const configs: ChainMap<keyof typeof _configs, TransactionConfig> =
  _configs;<|MERGE_RESOLUTION|>--- conflicted
+++ resolved
@@ -1,13 +1,7 @@
-<<<<<<< HEAD
-import { TransactionConfig } from '@abacus-network/deploy';
-import { ChainMap } from '@abacus-network/sdk';
-import { BigNumber } from 'ethers';
-=======
 import { BigNumber } from 'ethers';
 
 import { TransactionConfig } from '@abacus-network/deploy';
-import { ChainName } from '@abacus-network/sdk';
->>>>>>> a424371e
+import { ChainMap } from '@abacus-network/sdk';
 
 export const celo: TransactionConfig = {
   overrides: {},
