import { AgentConfig } from '../../../src/config';

import { TestnetChains, chainNames, environment } from './chains';
import { validators } from './validators';

export const agent: AgentConfig<TestnetChains> = {
  environment,
  namespace: environment,
  runEnv: environment,
  docker: {
    repo: 'gcr.io/abacus-labs-dev/abacus-agent',
    tag: 'sha-de20710',
  },
  aws: {
    region: 'us-east-1',
  },
  chainNames: chainNames,
  validatorSets: validators,
  validator: {
    default: {
      interval: 5,
      reorgPeriod: 1,
    },
    chainOverrides: {
      alfajores: {
        reorgPeriod: 0,
      },
      fuji: {
        reorgPeriod: 0,
      },
      kovan: {
        reorgPeriod: 7,
      },
      mumbai: {
        reorgPeriod: 32,
      },
      bsctestnet: {
        reorgPeriod: 9,
      },
      arbitrumrinkeby: {
        reorgPeriod: 1,
      },
      optimismkovan: {
        reorgPeriod: 1,
      },
    },
  },
  relayer: {
    default: {
      signedCheckpointPollingInterval: 5,
      maxProcessingRetries: 10,
    },
  },
<<<<<<< HEAD
=======
  kathy: {
    default: {
      enabled: true,
      interval: 60 * 60 * 15,
      chat: {
        type: 'static',
        message: 'f00',
        recipient:
          '0x000000000000000000000000d0d0ff5589da9b43031f8adf576b08476f587191',
      },
    },
  },
>>>>>>> 8b558731
};<|MERGE_RESOLUTION|>--- conflicted
+++ resolved
@@ -51,19 +51,4 @@
       maxProcessingRetries: 10,
     },
   },
-<<<<<<< HEAD
-=======
-  kathy: {
-    default: {
-      enabled: true,
-      interval: 60 * 60 * 15,
-      chat: {
-        type: 'static',
-        message: 'f00',
-        recipient:
-          '0x000000000000000000000000d0d0ff5589da9b43031f8adf576b08476f587191',
-      },
-    },
-  },
->>>>>>> 8b558731
 };