import { HelloWorldConfig } from '../../../src/config';
import { Contexts } from '../../contexts';

import { MainnetChains, environment } from './chains';
import abacusAddresses from './helloworld/abacus/addresses.json';
import rcAddresses from './helloworld/rc/addresses.json';

export const abacus: HelloWorldConfig<MainnetChains> = {
  addresses: abacusAddresses,
  kathy: {
    docker: {
      repo: 'gcr.io/abacus-labs-dev/abacus-monorepo',
      tag: 'sha-59aaef0',
    },
    chainsToSkip: [],
    runEnv: environment,
    namespace: environment,
    fullCycleTime: 1000 * 60 * 60 * 6, // every 6 hours
<<<<<<< HEAD
    messageSendTimeout: 1000 * 60 * 15, // 15 min
    messageReceiptTimeout: 1000 * 60 * 15, // 15 min
    cycleOnce: false,
=======
    messageSendTimeout: 1000 * 60 * 8, // 8 min
    messageReceiptTimeout: 1000 * 60 * 20, // 20 min
>>>>>>> c3c05ed2
  },
};

export const releaseCandidate: HelloWorldConfig<MainnetChains> = {
  addresses: rcAddresses,
  kathy: {
    docker: {
      repo: 'gcr.io/abacus-labs-dev/abacus-monorepo',
<<<<<<< HEAD
      tag: 'sha-f0181ff',
=======
      tag: 'sha-59aaef0',
>>>>>>> c3c05ed2
    },
    chainsToSkip: [],
    runEnv: environment,
    namespace: environment,
    cycleOnce: true,
  },
};

export const helloWorld = {
  [Contexts.Abacus]: abacus,
  [Contexts.ReleaseCandidate]: releaseCandidate,
};<|MERGE_RESOLUTION|>--- conflicted
+++ resolved
@@ -16,14 +16,9 @@
     runEnv: environment,
     namespace: environment,
     fullCycleTime: 1000 * 60 * 60 * 6, // every 6 hours
-<<<<<<< HEAD
-    messageSendTimeout: 1000 * 60 * 15, // 15 min
-    messageReceiptTimeout: 1000 * 60 * 15, // 15 min
-    cycleOnce: false,
-=======
     messageSendTimeout: 1000 * 60 * 8, // 8 min
     messageReceiptTimeout: 1000 * 60 * 20, // 20 min
->>>>>>> c3c05ed2
+    cycleOnce: false,
   },
 };
 
@@ -32,11 +27,7 @@
   kathy: {
     docker: {
       repo: 'gcr.io/abacus-labs-dev/abacus-monorepo',
-<<<<<<< HEAD
-      tag: 'sha-f0181ff',
-=======
       tag: 'sha-59aaef0',
->>>>>>> c3c05ed2
     },
     chainsToSkip: [],
     runEnv: environment,
