import { ChainMap, ModuleType, MultisigIsmConfig } from '@hyperlane-xyz/sdk';

// the addresses here must line up with the e2e test's validator addresses
export const multisigIsm: ChainMap<MultisigIsmConfig> = {
  // Validators are anvil accounts 4-6
  test1: {
<<<<<<< HEAD
    type: ModuleType.LEGACY_MULTISIG,
    validators: ['0x70997970c51812dc3a010c7d01b50e0d17dc79c8'],
    threshold: 1,
  },
  test2: {
    type: ModuleType.MERKLE_ROOT_MULTISIG,
    validators: ['0x3c44cdddb6a900fa2b585dd299e03d12fa4293bc'],
    threshold: 1,
  },
  test3: {
    type: ModuleType.MESSAGE_ID_MULTISIG,
    validators: ['0x90f79bf6eb2c4f870365e785982e1f101e93b906'],
=======
    type: ModuleType.MULTISIG,
    validators: ['0x15d34aaf54267db7d7c367839aaf71a00a2c6a65'],
    threshold: 1,
  },
  test2: {
    type: ModuleType.MULTISIG,
    validators: ['0x9965507d1a55bcc2695c58ba16fb37d819b0a4dc'],
    threshold: 1,
  },
  test3: {
    type: ModuleType.MULTISIG,
    validators: ['0x976ea74026e726554db657fa54763abd0c3a0aa9'],
>>>>>>> 63562c72
    threshold: 1,
  },
};<|MERGE_RESOLUTION|>--- conflicted
+++ resolved
@@ -4,33 +4,18 @@
 export const multisigIsm: ChainMap<MultisigIsmConfig> = {
   // Validators are anvil accounts 4-6
   test1: {
-<<<<<<< HEAD
     type: ModuleType.LEGACY_MULTISIG,
-    validators: ['0x70997970c51812dc3a010c7d01b50e0d17dc79c8'],
+    validators: ['0x15d34AAf54267DB7D7c367839AAf71A00a2C6A65'],
     threshold: 1,
   },
   test2: {
     type: ModuleType.MERKLE_ROOT_MULTISIG,
-    validators: ['0x3c44cdddb6a900fa2b585dd299e03d12fa4293bc'],
+    validators: ['0x9965507D1a55bcC2695C58ba16FB37d819B0A4dc'],
     threshold: 1,
   },
   test3: {
     type: ModuleType.MESSAGE_ID_MULTISIG,
-    validators: ['0x90f79bf6eb2c4f870365e785982e1f101e93b906'],
-=======
-    type: ModuleType.MULTISIG,
-    validators: ['0x15d34aaf54267db7d7c367839aaf71a00a2c6a65'],
-    threshold: 1,
-  },
-  test2: {
-    type: ModuleType.MULTISIG,
-    validators: ['0x9965507d1a55bcc2695c58ba16fb37d819b0a4dc'],
-    threshold: 1,
-  },
-  test3: {
-    type: ModuleType.MULTISIG,
-    validators: ['0x976ea74026e726554db657fa54763abd0c3a0aa9'],
->>>>>>> 63562c72
+    validators: ['0x976EA74026E726554dB657fA54763abd0C3a0aa9'],
     threshold: 1,
   },
 };