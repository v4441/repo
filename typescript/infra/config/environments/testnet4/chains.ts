--- conflicted
+++ resolved
@@ -31,14 +31,8 @@
 
 // Blessed non-Ethereum chains.
 export const nonEthereumTestnetConfigs: ChainMap<ChainMetadata> = {
-<<<<<<< HEAD
-  solanadevnet: chainMetadata.solanadevnet,
-  // temporarily testnet
-  injective: chainMetadata.injective,
-=======
   solanatestnet: chainMetadata.solanatestnet,
   eclipsetestnet: chainMetadata.eclipsetestnet,
->>>>>>> 778312d9
 };
 
 export const testnetConfigs: ChainMap<ChainMetadata> = {
