--- conflicted
+++ resolved
@@ -1,10 +1,6 @@
 {
-<<<<<<< HEAD
+  "ancient8": "1",
   "arbitrum": "1",
-=======
-  "ancient8": "1",
-  "arbitrum": "0.1",
->>>>>>> 2c3faf77
   "avalanche": "43.212830197",
   "bsc": "5",
   "celo": "50.0",
