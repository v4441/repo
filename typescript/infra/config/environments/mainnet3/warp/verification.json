--- conflicted
+++ resolved
@@ -7,32 +7,14 @@
       "isProxy": false
     }
   ],
-<<<<<<< HEAD
-  "inevm": [
-    {
-      "name": "HypERC20",
-      "address": "0xd83A4F747fE80Ed98839e05079B1B7Fe037b1638",
-=======
   "viction": [
     {
       "name": "HypERC20",
       "address": "0x182E8d7c5F1B06201b102123FC7dF0EaeB445a7B",
->>>>>>> 15a01b17
       "constructorArguments": "00000000000000000000000000000000000000000000000000000000000000120000000000000000000000002f2afae1139ce54fefc03593fee8ab2adf4a85a7",
       "isProxy": false
     },
     {
-<<<<<<< HEAD
-      "name": "HypNative",
-      "address": "0xaad207a0Fd7a4e3C927Ccc78ac8134baF586B852",
-      "constructorArguments": "0000000000000000000000002f2afae1139ce54fefc03593fee8ab2adf4a85a7",
-      "isProxy": false
-    },
-    {
-      "name": "HypNative",
-      "address": "0x26f32245fCF5Ad53159E875d5Cae62aEcf19c2d4",
-      "constructorArguments": "0000000000000000000000002f2afae1139ce54fefc03593fee8ab2adf4a85a7",
-=======
       "name": "HypERC20",
       "address": "0x811808Dd29ba8B0FC6C0ec0b5537035E59745162",
       "constructorArguments": "00000000000000000000000000000000000000000000000000000000000000120000000000000000000000002f2afae1139ce54fefc03593fee8ab2adf4a85a7",
@@ -62,7 +44,6 @@
       "name": "HypERC20Collateral",
       "address": "0x4221a16A01F61c2b38A03C52d828a7041f6AAA49",
       "constructorArguments": "000000000000000000000000dac17f958d2ee523a2206206994597c13d831ec7000000000000000000000000c005dc82818d67af737725bd4bf75435d065d239",
->>>>>>> 15a01b17
       "isProxy": false
     }
   ]
