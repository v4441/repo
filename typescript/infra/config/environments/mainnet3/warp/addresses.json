{
<<<<<<< HEAD
  "ethereum": {
    "HypERC20Collateral": "0x31Dca7762930f56D81292f85E65c9D67575804fE",
    "router": "0x31Dca7762930f56D81292f85E65c9D67575804fE"
  },
  "viction": {
    "HypERC20": "0xea820f9BCFD5E16a0dd42071EB61A29874Ad81A4"
=======
  "inevm": {
    "HypERC20": "0x8358D8291e3bEDb04804975eEa0fe9fe0fAfB147"
  },
  "ethereum": {
    "HypERC20Collateral": "0xED56728fb977b0bBdacf65bCdD5e17Bb7e84504f"
>>>>>>> 66d9b290
  }
}<|MERGE_RESOLUTION|>--- conflicted
+++ resolved
@@ -1,17 +1,8 @@
 {
-<<<<<<< HEAD
-  "ethereum": {
-    "HypERC20Collateral": "0x31Dca7762930f56D81292f85E65c9D67575804fE",
-    "router": "0x31Dca7762930f56D81292f85E65c9D67575804fE"
-  },
-  "viction": {
-    "HypERC20": "0xea820f9BCFD5E16a0dd42071EB61A29874Ad81A4"
-=======
   "inevm": {
     "HypERC20": "0x8358D8291e3bEDb04804975eEa0fe9fe0fAfB147"
   },
   "ethereum": {
     "HypERC20Collateral": "0xED56728fb977b0bBdacf65bCdD5e17Bb7e84504f"
->>>>>>> 66d9b290
   }
 }