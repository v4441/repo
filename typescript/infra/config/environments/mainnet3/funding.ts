import { RpcConsensusType } from '@hyperlane-xyz/sdk';

import { KeyFunderConfig } from '../../../src/config/funding.js';
import { Role } from '../../../src/roles.js';
import { Contexts } from '../../contexts.js';

import { environment } from './chains.js';

export const keyFunderConfig: KeyFunderConfig = {
  docker: {
    repo: 'gcr.io/abacus-labs-dev/hyperlane-monorepo',
<<<<<<< HEAD
    tag: 'a2d6af6-20240422-164144',
=======
    tag: '5d1391c-20240418-100607',
>>>>>>> 6f35e4ce
  },
  // We're currently using the same deployer/key funder key as mainnet2.
  // To minimize nonce clobbering we offset the key funder cron
  // to run 30 mins after the mainnet2 cron.
  cronSchedule: '45 * * * *', // Every hour at the 45-minute mark
  namespace: environment,
  prometheusPushGateway:
    'http://prometheus-pushgateway.monitoring.svc.cluster.local:9091',
  contextFundingFrom: Contexts.Hyperlane,
  contextsAndRolesToFund: {
    [Contexts.Hyperlane]: [Role.Relayer, Role.Kathy],
    [Contexts.ReleaseCandidate]: [Role.Relayer, Role.Kathy],
  },
  connectionType: RpcConsensusType.Fallback,
  // desired balance config
  desiredBalancePerChain: {
    avalanche: '5',
    bsc: '5',
    blast: '0.2',
    celo: '3',
    ethereum: '0.5',
    gnosis: '5',
    inevm: '3',
    mode: '0.2',
    moonbeam: '5',
    polygon: '20',
    viction: '3',
    // Funder boosts itself upto 5x balance on L2 before dispersing funds
    arbitrum: '0.5',
    base: '0.5',
    optimism: '0.5',
    polygonzkevm: '0.5',
    scroll: '0.5',
    ancient8: '0.5',
  },
  desiredKathyBalancePerChain: {
    arbitrum: '0.1',
    avalanche: '6',
    base: '0.05',
    bsc: '0.35',
    celo: '150',
    ethereum: '0.4',
    gnosis: '100',
    inevm: '0.05',
    moonbeam: '250',
    optimism: '0.1',
    polygon: '85',
    polygonzkevm: '0.05',
    scroll: '0.05',
    viction: '0.05',
  },
};<|MERGE_RESOLUTION|>--- conflicted
+++ resolved
@@ -9,11 +9,7 @@
 export const keyFunderConfig: KeyFunderConfig = {
   docker: {
     repo: 'gcr.io/abacus-labs-dev/hyperlane-monorepo',
-<<<<<<< HEAD
-    tag: 'a2d6af6-20240422-164144',
-=======
     tag: '5d1391c-20240418-100607',
->>>>>>> 6f35e4ce
   },
   // We're currently using the same deployer/key funder key as mainnet2.
   // To minimize nonce clobbering we offset the key funder cron
