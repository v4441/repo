--- conflicted
+++ resolved
@@ -100,11 +100,7 @@
           mailbox: contracts.mailbox.contract.address,
           interchainGasPaymaster: contracts.interchainGasPaymaster.address,
         },
-<<<<<<< HEAD
-        signer: undefined,
-=======
         signer: null,
->>>>>>> 65b10f13
         protocol: 'ethereum',
         finalityBlocks: metadata.blocks.reorgPeriod.toString(),
         connection: {
