import { Provider } from '@ethersproject/providers';
import { prompts } from 'prompts';

<<<<<<< HEAD
=======
import { InterchainGasPaymaster, Ownable__factory } from '@hyperlane-xyz/core';
>>>>>>> e61624a3
import {
  ChainMap,
  ChainName,
  ChainNameToDomainId,
  CoreContracts,
  CoreViolationType,
  EnrolledValidatorsViolation,
  HyperlaneCoreChecker,
<<<<<<< HEAD
  IgpBeneficiaryViolation,
  IgpGasOracleViolation,
=======
  IgpGasOraclesViolation,
>>>>>>> e61624a3
  IgpViolation,
  IgpViolationType,
  MultisigIsmViolation,
  MultisigIsmViolationType,
  OwnerViolation,
  ProxyViolation,
  ViolationType,
  objMap,
} from '@hyperlane-xyz/sdk';
import { ProxyKind } from '@hyperlane-xyz/sdk/dist/proxy';
import { types, utils } from '@hyperlane-xyz/utils';
import { eqAddress } from '@hyperlane-xyz/utils/dist/src/utils';

import { canProposeSafeTransactions } from '../utils/safe';

import {
  ManualMultiSend,
  MultiSend,
  SafeMultiSend,
  SignerMultiSend,
} from './multisend';

enum SubmissionType {
  MANUAL = 'MANUAL',
  SIGNER = 'SIGNER',
  SAFE = 'SAFE',
}

type AnnotatedCallData = types.CallData & {
  submissionType?: SubmissionType;
  description: string;
  // When true, instead of estimating gas when inferring submission type,
  // the submission type that is the owner of the contract is used.
  // This is useful if a call depends upon a prior call's state change, so
  // estimating gas will fail
  onlyCheckOwnership?: boolean;
};

export class HyperlaneCoreGovernor<Chain extends ChainName> {
  readonly checker: HyperlaneCoreChecker<Chain>;
  private calls: ChainMap<Chain, AnnotatedCallData[]>;
  private canPropose: ChainMap<Chain, Map<string, boolean>>;

  constructor(checker: HyperlaneCoreChecker<Chain>) {
    this.checker = checker;
    this.calls = objMap(this.checker.app.contractsMap, () => []);
    this.canPropose = objMap(this.checker.app.contractsMap, () => new Map());
  }

  async govern() {
    // 1. Produce calls from checker violations.
    await this.mapViolationsToCalls();

    // 2. For each call, infer how it should be submitted on-chain.
    await this.inferCallSubmissionTypes();

    // 3. Prompt the user to confirm that the count, description,
    // and submission methods look correct before submitting.
    for (const chain of Object.keys(this.calls) as Chain[]) {
      await this.sendCalls(chain);
    }
  }

  protected async sendCalls(chain: Chain) {
    const calls = this.calls[chain];
    console.log(`\nFound ${calls.length} transactions for ${chain}`);
    const filterCalls = (submissionType: SubmissionType) =>
      calls.filter((call) => call.submissionType == submissionType);
    const summarizeCalls = async (
      submissionType: SubmissionType,
      calls: AnnotatedCallData[],
    ): Promise<boolean> => {
      if (calls.length > 0) {
        console.log(
          `> ${calls.length} calls will be submitted via ${submissionType}`,
        );
        calls.map((c) => console.log(`> > ${c.description}`));
        const response = prompts.confirm({
          type: 'confirm',
          name: 'value',
          message: 'Can you confirm?',
          initial: false,
        });
        return response as unknown as boolean;
      }
      return false;
    };

    const sendCallsForType = async (
      submissionType: SubmissionType,
      multiSend: MultiSend,
    ) => {
      const calls = filterCalls(submissionType);
      if (calls.length > 0) {
        const confirmed = await summarizeCalls(submissionType, calls);
        if (confirmed) {
          console.log(`Submitting calls on ${chain} via ${submissionType}`);
          await multiSend.sendTransactions(
            calls.map((call) => ({ to: call.to, data: call.data })),
          );
        } else {
          console.log(
            `Skipping submission of calls on ${chain} via ${submissionType}`,
          );
        }
      }
    };

    const connection = this.checker.multiProvider.getChainConnection(chain);

    await sendCallsForType(
      SubmissionType.SIGNER,
      new SignerMultiSend(connection),
    );
    const owner = this.checker.configMap[chain!].owner!;
    await sendCallsForType(
      SubmissionType.SAFE,
      new SafeMultiSend(connection, chain, owner),
    );
    await sendCallsForType(SubmissionType.MANUAL, new ManualMultiSend(chain));
  }

  protected pushCall(chain: Chain, call: AnnotatedCallData) {
    this.calls[chain].push(call);
  }

  protected async mapViolationsToCalls() {
    for (const violation of this.checker.violations) {
      switch (violation.type) {
        case CoreViolationType.MultisigIsm: {
          this.handleMultisigIsmViolation(violation as MultisigIsmViolation);
          break;
        }
        case ViolationType.Owner: {
          this.handleOwnerViolation(violation as OwnerViolation);
          break;
        }
        case ProxyKind.Transparent: {
          this.handleProxyViolation(violation as ProxyViolation);
          break;
        }
        case CoreViolationType.InterchainGasPaymaster: {
          this.handleIgpViolation(violation as IgpViolation);
          break;
        }
        default:
          throw new Error(`Unsupported violation type ${violation.type}`);
      }
    }
  }

  handleProxyViolation(violation: ProxyViolation) {
    const chain = violation.chain as Chain;
    const contracts: CoreContracts = this.checker.app.contractsMap[chain];
    // '0x'-prefixed hex if set
    let initData: string | undefined;
    switch (violation.data.name) {
      case 'InterchainGasPaymaster':
<<<<<<< HEAD
        // Don't re-initialize
        initData = '0x';
=======
        // We don't init - ideally we would call `setGasOracles`, but because
        // that function is `onlyOwner` and the msg.sender would be the ProxyAdmin
        // contract, this doesn't work. Instead we call `setGasOracles` afterward
        // when handling the IgpGasOraclesViolation
        initData = undefined;
>>>>>>> e61624a3
        break;
      default:
        throw new Error(`Unsupported proxy violation ${violation.data.name}`);
    }

<<<<<<< HEAD
    if (initData === '0x') {
      this.pushCall(violation.chain as Chain, {
        to: contracts.proxyAdmin.address,
        data: contracts.proxyAdmin.interface.encodeFunctionData('upgrade', [
          violation.data.proxyAddresses.proxy,
          violation.data.proxyAddresses.implementation,
        ]),
        description: `Upgrade ${violation.data.proxyAddresses.proxy} to ${violation.data.proxyAddresses.implementation}`,
      });
    } else {
      this.pushCall(violation.chain as Chain, {
        to: contracts.proxyAdmin.address,
        data: contracts.proxyAdmin.interface.encodeFunctionData(
          'upgradeAndCall',
          [
            violation.data.proxyAddresses.proxy,
            violation.data.proxyAddresses.implementation,
            initData,
          ],
        ),
        description: `Upgrade ${violation.data.proxyAddresses.proxy} to ${violation.data.proxyAddresses.implementation} and call with init data ${initData}`,
      });
    }
=======
    const data = initData
      ? contracts.proxyAdmin.interface.encodeFunctionData('upgradeAndCall', [
          violation.data.proxyAddresses.proxy,
          violation.data.proxyAddresses.implementation,
          initData,
        ])
      : contracts.proxyAdmin.interface.encodeFunctionData('upgrade', [
          violation.data.proxyAddresses.proxy,
          violation.data.proxyAddresses.implementation,
        ]);

    this.pushCall(chain, {
      to: contracts.proxyAdmin.address,
      data,
      description: `Upgrade ${violation.data.proxyAddresses.proxy} to ${violation.data.proxyAddresses.implementation}`,
    });
>>>>>>> e61624a3
  }

  protected async inferCallSubmissionTypes() {
    for (const chain of Object.keys(this.calls) as Chain[]) {
      for (const call of this.calls[chain]) {
        const submissionType = await this.inferCallSubmissionType(chain, call);
        call.submissionType = submissionType;
      }
    }
  }

  protected async inferCallSubmissionType(
    chain: Chain,
    call: AnnotatedCallData,
  ): Promise<SubmissionType> {
    const connection = this.checker.multiProvider.getChainConnection(chain);
    const signer = this.checker.multiProvider.getChainSigner(chain);
    const signerAddress = await signer.getAddress();

    const getContractOwner = async (): Promise<types.Address> => {
      const ownable = Ownable__factory.connect(call.to, signer);
      return ownable.owner();
    };

    const canUseSubmissionType = async (
      provider: Provider,
      submitterAddress: types.Address,
    ): Promise<boolean> => {
      // If onlyCheckOwnership is true, just check if the contract's owner
      // is the submitter address.
      if (call.onlyCheckOwnership) {
        if (eqAddress(submitterAddress, await getContractOwner())) {
          return true;
        }
      } else {
        // Otherwise, check if the call will succeed with the submitter's address.
        try {
          await provider.estimateGas({
            ...call,
            from: submitterAddress,
          });
          return true;
        } catch (_) {} // eslint-disable-line no-empty
      }
      return false;
    };

    if (await canUseSubmissionType(connection.provider, signerAddress)) {
      return SubmissionType.SIGNER;
    }

    // 2. Check if the call will succeed via Gnosis Safe.
    const safeAddress = this.checker.configMap[chain!].owner;
    if (!safeAddress) throw new Error(`Owner address not found for ${chain}`);
    // 2a. Confirm that the signer is a Safe owner or delegate.
    // This should implicitly check whether or not the owner is a gnosis
    // safe.
    if (!this.canPropose[chain].has(safeAddress)) {
      this.canPropose[chain].set(
        safeAddress,
        await canProposeSafeTransactions(
          signerAddress,
          chain,
          connection,
          safeAddress,
        ),
      );
    }

    // 2b. Check if calling from the owner/safeAddress will succeed.
    if (
      this.canPropose[chain].get(safeAddress) &&
      (await canUseSubmissionType(connection.provider, safeAddress))
    ) {
      return SubmissionType.SAFE;
    }

    return SubmissionType.MANUAL;
  }

  // pushes calls which reconcile actual and expected sets on chain
  protected pushSetReconcilationCalls<T>(reconcile: {
    chain: ChainName;
    actual: Set<T>;
    expected: Set<T>;
    add: (elem: T) => AnnotatedCallData;
    remove: (elem: T) => AnnotatedCallData;
  }) {
    // add expected - actual elements
    utils
      .difference(reconcile.expected, reconcile.actual)
      .forEach((elem) =>
        this.pushCall(reconcile.chain as Chain, reconcile.add(elem)),
      );

    // remote actual - expected elements
    utils
      .difference(reconcile.actual, reconcile.expected)
      .forEach((elem) =>
        this.pushCall(reconcile.chain as Chain, reconcile.remove(elem)),
      );
  }

  handleMultisigIsmViolation(violation: MultisigIsmViolation) {
    const multisigIsm = violation.contract;
    const remoteDomainId = ChainNameToDomainId[violation.remote];
    switch (violation.subType) {
      case MultisigIsmViolationType.EnrolledValidators: {
        const baseDescription = `as ${violation.remote} validator on ${violation.chain}`;
        this.pushSetReconcilationCalls({
          ...(violation as EnrolledValidatorsViolation),
          add: (validator) => ({
            to: multisigIsm.address,
            data: multisigIsm.interface.encodeFunctionData('enrollValidator', [
              remoteDomainId,
              validator,
            ]),
            description: `Enroll ${validator} ${baseDescription}`,
          }),
          remove: (validator) => ({
            to: multisigIsm.address,
            data: multisigIsm.interface.encodeFunctionData(
              'unenrollValidator',
              [remoteDomainId, validator],
            ),
            description: `Unenroll ${validator} ${baseDescription}`,
          }),
        });
        break;
      }
      case MultisigIsmViolationType.Threshold: {
        this.pushCall(violation.chain as Chain, {
          to: multisigIsm.address,
          data: multisigIsm.interface.encodeFunctionData('setThreshold', [
            remoteDomainId,
            violation.expected,
          ]),
          description: `Set threshold to ${violation.expected} for ${violation.remote} on ${violation.chain}`,
        });
        break;
      }
      default:
        throw new Error(
          `Unsupported multisig module violation subtype ${violation.subType}`,
        );
    }
  }

  handleOwnerViolation(violation: OwnerViolation) {
    this.pushCall(violation.chain as Chain, {
      to: violation.contract.address,
      data: violation.contract.interface.encodeFunctionData(
        'transferOwnership',
        [violation.expected],
      ),
      description: `Transfer ownership of ${violation.contract.address} to ${violation.expected}`,
    });
  }

  handleIgpViolation(violation: IgpViolation) {
    switch (violation.subType) {
<<<<<<< HEAD
      case IgpViolationType.GasOracle: {
        const gasOracleViolation = violation as IgpGasOracleViolation;
        const remoteId = ChainNameToDomainId[gasOracleViolation.remote];
        this.pushCall(gasOracleViolation.chain as Chain, {
          to: gasOracleViolation.contract.address,
          data: gasOracleViolation.contract.interface.encodeFunctionData(
            'setGasOracle',
            [remoteId, gasOracleViolation.expected],
          ),
          description: `Set IGP gas oracle for remote ${gasOracleViolation.remote} (domain ID ${remoteId}) to ${gasOracleViolation.expected}`,
        });
        break;
      }
      case IgpViolationType.Beneficiary: {
        const beneficiaryViolation = violation as IgpBeneficiaryViolation;
        this.pushCall(beneficiaryViolation.chain as Chain, {
          to: beneficiaryViolation.contract.address,
          data: beneficiaryViolation.contract.interface.encodeFunctionData(
            'setBeneficiary',
            [beneficiaryViolation.expected],
          ),
          description: `Set IGP beneficiary to ${beneficiaryViolation.expected}`,
=======
      case IgpViolationType.GasOracles: {
        const gasOraclesViolation = violation as IgpGasOraclesViolation;

        const configs: InterchainGasPaymaster.GasOracleConfigStruct[] = [];
        for (const [remote, expected] of Object.entries(
          gasOraclesViolation.expected,
        )) {
          const remoteId = ChainNameToDomainId[remote];

          configs.push({
            remoteDomain: remoteId,
            gasOracle: expected,
          });
        }

        this.pushCall(gasOraclesViolation.chain as Chain, {
          to: gasOraclesViolation.contract.address,
          data: gasOraclesViolation.contract.interface.encodeFunctionData(
            'setGasOracles',
            [configs],
          ),
          description: `Setting ${Object.keys(gasOraclesViolation.expected)
            .map((remoteStr) => {
              const remote = remoteStr as ChainName;
              const remoteId = ChainNameToDomainId[remote];
              const expected = gasOraclesViolation.expected[remote];
              return `gas oracle for ${remote} (domain ID ${remoteId}) to ${expected}`;
            })
            .join(', ')}`,
          // We expect this to be ran when the IGP implementation is being set
          // in a prior call. This means that any attempts to estimate gas will
          // be unsuccessful, so for now we settle for only checking ownership.
          // TODO: once the IGP contract upgrade has been performed, consider removing this
          onlyCheckOwnership: true,
>>>>>>> e61624a3
        });
        break;
      }
      default:
        throw new Error(`Unsupported IgpViolationType: ${violation.subType}`);
    }
  }
}<|MERGE_RESOLUTION|>--- conflicted
+++ resolved
@@ -1,10 +1,7 @@
 import { Provider } from '@ethersproject/providers';
 import { prompts } from 'prompts';
 
-<<<<<<< HEAD
-=======
 import { InterchainGasPaymaster, Ownable__factory } from '@hyperlane-xyz/core';
->>>>>>> e61624a3
 import {
   ChainMap,
   ChainName,
@@ -13,12 +10,8 @@
   CoreViolationType,
   EnrolledValidatorsViolation,
   HyperlaneCoreChecker,
-<<<<<<< HEAD
   IgpBeneficiaryViolation,
-  IgpGasOracleViolation,
-=======
   IgpGasOraclesViolation,
->>>>>>> e61624a3
   IgpViolation,
   IgpViolationType,
   MultisigIsmViolation,
@@ -177,46 +170,16 @@
     let initData: string | undefined;
     switch (violation.data.name) {
       case 'InterchainGasPaymaster':
-<<<<<<< HEAD
-        // Don't re-initialize
-        initData = '0x';
-=======
         // We don't init - ideally we would call `setGasOracles`, but because
         // that function is `onlyOwner` and the msg.sender would be the ProxyAdmin
         // contract, this doesn't work. Instead we call `setGasOracles` afterward
         // when handling the IgpGasOraclesViolation
         initData = undefined;
->>>>>>> e61624a3
         break;
       default:
         throw new Error(`Unsupported proxy violation ${violation.data.name}`);
     }
 
-<<<<<<< HEAD
-    if (initData === '0x') {
-      this.pushCall(violation.chain as Chain, {
-        to: contracts.proxyAdmin.address,
-        data: contracts.proxyAdmin.interface.encodeFunctionData('upgrade', [
-          violation.data.proxyAddresses.proxy,
-          violation.data.proxyAddresses.implementation,
-        ]),
-        description: `Upgrade ${violation.data.proxyAddresses.proxy} to ${violation.data.proxyAddresses.implementation}`,
-      });
-    } else {
-      this.pushCall(violation.chain as Chain, {
-        to: contracts.proxyAdmin.address,
-        data: contracts.proxyAdmin.interface.encodeFunctionData(
-          'upgradeAndCall',
-          [
-            violation.data.proxyAddresses.proxy,
-            violation.data.proxyAddresses.implementation,
-            initData,
-          ],
-        ),
-        description: `Upgrade ${violation.data.proxyAddresses.proxy} to ${violation.data.proxyAddresses.implementation} and call with init data ${initData}`,
-      });
-    }
-=======
     const data = initData
       ? contracts.proxyAdmin.interface.encodeFunctionData('upgradeAndCall', [
           violation.data.proxyAddresses.proxy,
@@ -233,7 +196,6 @@
       data,
       description: `Upgrade ${violation.data.proxyAddresses.proxy} to ${violation.data.proxyAddresses.implementation}`,
     });
->>>>>>> e61624a3
   }
 
   protected async inferCallSubmissionTypes() {
@@ -395,20 +357,6 @@
 
   handleIgpViolation(violation: IgpViolation) {
     switch (violation.subType) {
-<<<<<<< HEAD
-      case IgpViolationType.GasOracle: {
-        const gasOracleViolation = violation as IgpGasOracleViolation;
-        const remoteId = ChainNameToDomainId[gasOracleViolation.remote];
-        this.pushCall(gasOracleViolation.chain as Chain, {
-          to: gasOracleViolation.contract.address,
-          data: gasOracleViolation.contract.interface.encodeFunctionData(
-            'setGasOracle',
-            [remoteId, gasOracleViolation.expected],
-          ),
-          description: `Set IGP gas oracle for remote ${gasOracleViolation.remote} (domain ID ${remoteId}) to ${gasOracleViolation.expected}`,
-        });
-        break;
-      }
       case IgpViolationType.Beneficiary: {
         const beneficiaryViolation = violation as IgpBeneficiaryViolation;
         this.pushCall(beneficiaryViolation.chain as Chain, {
@@ -418,7 +366,9 @@
             [beneficiaryViolation.expected],
           ),
           description: `Set IGP beneficiary to ${beneficiaryViolation.expected}`,
-=======
+        });
+        break;
+      }
       case IgpViolationType.GasOracles: {
         const gasOraclesViolation = violation as IgpGasOraclesViolation;
 
@@ -453,7 +403,6 @@
           // be unsuccessful, so for now we settle for only checking ownership.
           // TODO: once the IGP contract upgrade has been performed, consider removing this
           onlyCheckOwnership: true,
->>>>>>> e61624a3
         });
         break;
       }
