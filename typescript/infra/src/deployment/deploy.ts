--- conflicted
+++ resolved
@@ -10,34 +10,22 @@
 } from '@hyperlane-xyz/sdk';
 import {
   ProtocolType,
-  objFilter,
   objMap,
   objMerge,
   promiseObjAll,
 } from '@hyperlane-xyz/utils';
 
-<<<<<<< HEAD
+import { Contexts } from '../../config/contexts.js';
 import { getChainAddresses } from '../../config/registry.js';
 import {
   Modules,
   getAddresses,
+  getAgentConfig,
   getAgentConfigJsonPath,
   writeAddresses,
 } from '../../scripts/agent-utils.js';
-import {
-  AgentEnvironment,
-  DeployEnvironment,
-  envNameToAgentEnv,
-} from '../config/environment.js';
-=======
-import { Contexts } from '../../config/contexts.js';
-import {
-  getAgentConfig,
-  getAgentConfigJsonPath,
-} from '../../scripts/agent-utils.js';
-import { DeployEnvironment, deployEnvToSdkEnv } from '../config/environment.js';
+import { DeployEnvironment, envNameToAgentEnv } from '../config/environment.js';
 import { getCosmosChainGasPrice } from '../config/gas-oracle.js';
->>>>>>> ca098f03
 import {
   chainIsProtocol,
   readJSONAtPath,
@@ -124,24 +112,13 @@
     writeJsonAtPath(cache.verification, inputs);
   }
   if (agentConfig) {
-    await writeAgentConfig(
-      agentConfig.multiProvider,
-<<<<<<< HEAD
-      envNameToAgentEnv[agentConfig.environment],
-=======
-      agentConfig.environment,
->>>>>>> ca098f03
-    );
+    await writeAgentConfig(agentConfig.multiProvider, agentConfig.environment);
   }
 }
 
 export async function writeAgentConfig(
   multiProvider: MultiProvider,
-<<<<<<< HEAD
-  environment: AgentEnvironment,
-=======
   environment: DeployEnvironment,
->>>>>>> ca098f03
 ) {
   const addresses = getChainAddresses();
   const core = HyperlaneCore.fromAddressesMap(addresses, multiProvider);
@@ -191,7 +168,7 @@
     additionalConfig,
   );
   writeMergedJSONAtPath(
-    getAgentConfigJsonPath(deployEnvToSdkEnv[environment]),
+    getAgentConfigJsonPath(envNameToAgentEnv[environment]),
     agentConfig,
   );
 }