--- conflicted
+++ resolved
@@ -86,15 +86,10 @@
       runEnv: agentConfig.environment,
       context: agentConfig.context,
       // Expects an array
-<<<<<<< HEAD
       chains,
       scraper: {
         config: {},
       },
-=======
-      inboxChains: chains,
-      outboxChains: chains,
->>>>>>> a66650de
     },
     image: {
       repository: agentConfig.docker.repo,
