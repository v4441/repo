--- conflicted
+++ resolved
@@ -1,10 +1,5 @@
-<<<<<<< HEAD
 import { ChainName } from '@abacus-network/sdk';
 import { KEY_ROLE_ENUM } from '../roles';
-import { AgentConfig, AwsKeyConfig, KeyType } from '../../config/agent';
-=======
-import { KEY_ROLE_ENUM } from '..';
->>>>>>> a424371e
 import {
   AliasListEntry,
   CreateAliasCommand,
@@ -20,8 +15,6 @@
   PutKeyPolicyCommand,
   UpdateAliasCommand,
 } from '@aws-sdk/client-kms';
-
-import { ChainName } from '@abacus-network/sdk';
 
 import { AgentConfig, AwsKeyConfig, KeyType } from '../../config/agent';
 import { getEthereumAddress, sleep } from '../../utils/utils';
