<<<<<<< HEAD
import fs from 'fs';
import path from 'path';

import {
  ChainMap,
  ChainName,
  MultisigConfig,
  defaultMultisigConfigs,
} from '@hyperlane-xyz/sdk';
=======
import debug from 'debug';
import fs from 'fs';
import path from 'path';

import { ChainMap, ChainName } from '@hyperlane-xyz/sdk';
>>>>>>> 473b43f0
import { Address, objMap } from '@hyperlane-xyz/utils';

import localAWMultisigAddresses from '../../config/aw-multisig.json';
// AW - Abacus Works
import { Contexts } from '../../config/contexts';
import { helloworld } from '../../config/environments/helloworld';
import localKathyAddresses from '../../config/kathy.json';
import localRelayerAddresses from '../../config/relayer.json';
import { getJustHelloWorldConfig } from '../../scripts/helloworld/utils';
import {
  AgentContextConfig,
  DeployEnvironment,
  RootAgentConfig,
} from '../config';
import { Role } from '../roles';
import { execCmd, isEthereumProtocolChain } from '../utils/utils';

import { AgentAwsKey } from './aws/key';
import { AgentGCPKey } from './gcp';
import { CloudAgentKey } from './keys';

export type LocalRoleAddresses = Record<
  DeployEnvironment,
  Record<Contexts, Address>
>;
export const relayerAddresses: LocalRoleAddresses =
  localRelayerAddresses as LocalRoleAddresses;
export const kathyAddresses: LocalRoleAddresses =
  localKathyAddresses as LocalRoleAddresses;
<<<<<<< HEAD
=======
export const awMultisigAddresses: ChainMap<{ validators: Address[] }> =
  localAWMultisigAddresses as ChainMap<{ validators: Address[] }>;

const debugLog = debug('infra:agents:key:utils');
>>>>>>> 473b43f0

export interface KeyAsAddress {
  identifier: string;
  address: string;
}

// ==================
// Functions for getting keys
// ==================

// Returns a nested object of the shape:
// {
//   [chain]: {
//     [role]: keys[],
//   }
// }
//
// Note that some types of keys are used on multiple different chains
// and may be duplicated in the returned object. E.g. the deployer key
// or the relayer key, etc
export function getRoleKeysPerChain(
  agentConfig: RootAgentConfig,
): ChainMap<Record<Role, CloudAgentKey[]>> {
  return objMap(getRoleKeyMapPerChain(agentConfig), (_chain, roleKeys) => {
    return objMap(roleKeys, (_role, keys) => {
      return Object.values(keys);
    });
  });
}

// Returns a nested object of the shape:
// {
//   [chain]: {
//     [role]: {
//       // To guarantee no key duplicates, the key identifier is used as the key
//       [key identifier]: key
//     }
//   }
// }
function getRoleKeyMapPerChain(
  agentConfig: RootAgentConfig,
): ChainMap<Record<Role, Record<string, CloudAgentKey>>> {
  const keysPerChain: ChainMap<Record<Role, Record<string, CloudAgentKey>>> =
    {};

  const setValidatorKeys = () => {
    const validators = agentConfig.validators;
    for (const chainName of agentConfig.contextChainNames.validator) {
      let chainValidatorKeys = {};
      const validatorCount =
        validators?.chains[chainName]?.validators.length ?? 1;
      for (let index = 0; index < validatorCount; index++) {
        const { validator, chainSigner } = getValidatorKeysForChain(
          agentConfig,
          chainName,
          index,
        );
        chainValidatorKeys = {
          ...chainValidatorKeys,
          [validator.identifier]: validator,
          [chainSigner.identifier]: chainSigner,
        };
      }
      keysPerChain[chainName] = {
        ...keysPerChain[chainName],
        [Role.Validator]: chainValidatorKeys,
      };
    }
  };

  const setRelayerKeys = () => {
    for (const chainName of agentConfig.contextChainNames.relayer) {
      const relayerKey = getRelayerKeyForChain(agentConfig, chainName);
      keysPerChain[chainName] = {
        ...keysPerChain[chainName],
        [Role.Relayer]: {
          [relayerKey.identifier]: relayerKey,
        },
      };
    }
  };

  const setKathyKeys = () => {
    const helloWorldConfig = getJustHelloWorldConfig(
      helloworld[agentConfig.runEnv as 'mainnet3' | 'testnet4'], // test doesn't have hello world configs
      agentConfig.context,
    );
    // Kathy is only needed on chains where the hello world contracts are deployed.
    for (const chainName of Object.keys(helloWorldConfig.addresses)) {
      const kathyKey = getKathyKeyForChain(agentConfig, chainName);
      keysPerChain[chainName] = {
        ...keysPerChain[chainName],
        [Role.Kathy]: {
          [kathyKey.identifier]: kathyKey,
        },
      };
    }
  };

  const setDeployerKeys = () => {
    const deployerKey = getDeployerKey(agentConfig);
    // Default to using the relayer keys for the deployer keys
    for (const chainName of agentConfig.contextChainNames.relayer) {
      keysPerChain[chainName] = {
        ...keysPerChain[chainName],
        [Role.Deployer]: {
          [deployerKey.identifier]: deployerKey,
        },
      };
    }
  };

  for (const role of agentConfig.rolesWithKeys) {
    switch (role) {
      case Role.Validator:
        setValidatorKeys();
        break;
      case Role.Relayer:
        setRelayerKeys();
        break;
      case Role.Kathy:
        setKathyKeys();
        break;
      case Role.Deployer:
        setDeployerKeys();
        break;
      default:
        throw Error(`Unsupported role with keys ${role}`);
    }
  }

  return keysPerChain;
}

// Gets a big array of all keys.
export function getAllCloudAgentKeys(
  agentConfig: RootAgentConfig,
): Array<CloudAgentKey> {
  debugLog('Retrieving all cloud agent keys');
  const keysPerChain = getRoleKeyMapPerChain(agentConfig);

  const keysByIdentifier = Object.keys(keysPerChain).reduce(
    (acc, chainName) => {
      const chainKeyRoles = keysPerChain[chainName];
      // All keys regardless of role
      const chainKeys = Object.keys(chainKeyRoles).reduce((acc, role) => {
        const roleKeys = chainKeyRoles[role as Role];
        return {
          ...acc,
          ...roleKeys,
        };
      }, {});

      return {
        ...acc,
        ...chainKeys,
      };
    },
    {},
  );

  return Object.values(keysByIdentifier);
}

// Gets a specific key. The chain name or index is required depending on the role.
// For this reason, using this function is only encouraged if the caller
// knows they want a specific key relating to a specific role.
export function getCloudAgentKey(
  agentConfig: AgentContextConfig,
  role: Role,
  chainName?: ChainName,
  index?: number,
): CloudAgentKey {
  debugLog(`Retrieving cloud agent key for ${role} on ${chainName}`);
  switch (role) {
    case Role.Validator:
      if (chainName === undefined || index === undefined) {
        throw Error('Must provide chainName and index for validator key');
      }
      // For now just get the validator key, and not the chain signer.
      return getValidatorKeysForChain(agentConfig, chainName, index).validator;
    case Role.Relayer:
      if (chainName === undefined) {
        throw Error('Must provide chainName for relayer key');
      }
      return getRelayerKeyForChain(agentConfig, chainName);
    case Role.Kathy:
      if (chainName === undefined) {
        throw Error('Must provide chainName for kathy key');
      }
      return getKathyKeyForChain(agentConfig, chainName);
    case Role.Deployer:
      return getDeployerKey(agentConfig);
    default:
      throw Error(`Unsupported role ${role}`);
  }
}

// ==================
// Keys for specific roles
// ==================

// Gets the relayer key used for signing txs to the provided chain.
export function getRelayerKeyForChain(
  agentConfig: AgentContextConfig,
  chainName: ChainName,
): CloudAgentKey {
  debugLog(`Retrieving relayer key for ${chainName}`);
  // If AWS is enabled and the chain is an Ethereum-based chain, we want to use
  // an AWS key.
  if (agentConfig.aws && isEthereumProtocolChain(chainName)) {
    return new AgentAwsKey(agentConfig, Role.Relayer);
  }

  return new AgentGCPKey(agentConfig.runEnv, agentConfig.context, Role.Relayer);
}

// Gets the kathy key used for signing txs to the provided chain.
// Note this is basically a dupe of getRelayerKeyForChain, but to encourage
// consumers to be aware of what role they're using, and to keep the door open
// for future per-role deviations, we have separate functions.
export function getKathyKeyForChain(
  agentConfig: AgentContextConfig,
  chainName: ChainName,
): CloudAgentKey {
  debugLog(`Retrieving kathy key for ${chainName}`);
  // If AWS is enabled and the chain is an Ethereum-based chain, we want to use
  // an AWS key.
  if (agentConfig.aws && isEthereumProtocolChain(chainName)) {
    return new AgentAwsKey(agentConfig, Role.Kathy);
  }

  return new AgentGCPKey(agentConfig.runEnv, agentConfig.context, Role.Kathy);
}

// Returns the deployer key. This is always a GCP key, not chain specific,
// and in the Hyperlane context.
export function getDeployerKey(agentConfig: AgentContextConfig): CloudAgentKey {
  debugLog('Retrieving deployer key');
  return new AgentGCPKey(agentConfig.runEnv, Contexts.Hyperlane, Role.Deployer);
}

// Returns the validator signer key and the chain signer key for the given validator for
// the given chain and index.
// The validator signer key is used to sign checkpoints and can be AWS regardless of the
// chain protocol type. The chain signer is dependent on the chain protocol type.
export function getValidatorKeysForChain(
  agentConfig: AgentContextConfig,
  chainName: ChainName,
  index: number,
): {
  validator: CloudAgentKey;
  chainSigner: CloudAgentKey;
} {
  debugLog(`Retrieving validator keys for ${chainName}`);
  const validator = agentConfig.aws
    ? new AgentAwsKey(agentConfig, Role.Validator, chainName, index)
    : new AgentGCPKey(
        agentConfig.runEnv,
        agentConfig.context,
        Role.Validator,
        chainName,
        index,
      );

  // If the chain is Ethereum-based, we can just use the validator key (even if it's AWS-based)
  // as the chain signer. Otherwise, we need to use a GCP key.
  let chainSigner;
  if (isEthereumProtocolChain(chainName)) {
    chainSigner = validator;
  } else {
    debugLog(`Retrieving GCP key for ${chainName}, as it is not EVM`);
    chainSigner = new AgentGCPKey(
      agentConfig.runEnv,
      agentConfig.context,
      Role.Validator,
      chainName,
      index,
    );
  }

  return {
    validator,
    chainSigner,
  };
}

// ==================
// Functions for managing keys
// ==================

export async function createAgentKeysIfNotExists(
  agentConfig: AgentContextConfig,
  newThresholds?: ChainMap<number>,
) {
  debugLog('Creating agent keys if none exist');
  const keys = getAllCloudAgentKeys(agentConfig);

  await Promise.all(
    keys.map(async (key) => {
      return key.createIfNotExists();
    }),
  );

<<<<<<< HEAD
  // recent keys fetched from aws saved to sdk artifacts
  const multisigValidatorKeys: ChainMap<MultisigConfig> = {};
  let relayer, kathy;
  for (const key of keys) {
    if (key.role === Role.Relayer) {
      if (relayer)
        throw new Error('More than one Relayer found in gcpCloudAgentKeys');
      relayer = key.address;
    }
    if (key.role === Role.Kathy) {
      if (kathy)
        throw new Error('More than one Kathy found in gcpCloudAgentKeys');
      kathy = key.address;
    }
    if (!key.chainName) continue;
    if (!multisigValidatorKeys[key.chainName]) {
      multisigValidatorKeys[key.chainName] = {
        threshold:
          newThresholds?.[key.chainName] ??
          defaultMultisigConfigs[key.chainName].threshold ??
          1,
        validators: [],
      };
    }
    if (key.chainName)
      multisigValidatorKeys[key.chainName].validators.push(key.address);
  }
  if (!relayer) throw new Error('No Relayer found in gcpCloudAgentKeys');
  if (!kathy) throw new Error('No Kathy found in gcpCloudAgentKeys');
  await persistRoleAddressesToLocalArtifacts(
    Role.Relayer,
    agentConfig.runEnv,
    agentConfig.context,
    relayer,
    relayerAddresses,
  );
  await persistRoleAddressesToLocalArtifacts(
    Role.Kathy,
    agentConfig.runEnv,
    agentConfig.context,
    kathy,
    kathyAddresses,
  );
  await persistValidatorAddressesToSDKArtifacts(multisigValidatorKeys);
  await persistAddressesToGcp(
    agentConfig.runEnv,
    agentConfig.context,
    keys.map((key) => key.serializeAsAddress()),
  );

=======
  await persistAddressesLocally(agentConfig, keys);
>>>>>>> 473b43f0
  return;
}

export async function deleteAgentKeys(agentConfig: AgentContextConfig) {
  debugLog('Deleting agent keys');
  const keys = getAllCloudAgentKeys(agentConfig);
  await Promise.all(keys.map((key) => key.delete()));
  await execCmd(
    `gcloud secrets delete ${addressesIdentifier(
      agentConfig.runEnv,
      agentConfig.context,
    )} --quiet`,
  );
}

export async function rotateKey(
  agentConfig: AgentContextConfig,
  role: Role,
  chainName: ChainName,
) {
  debugLog(`Rotating key for ${role} on ${chainName}`);
  const key = getCloudAgentKey(agentConfig, role, chainName);
  await key.update();
  await persistAddressesLocally(agentConfig, [key]);
}

async function persistAddressesLocally(
  agentConfig: AgentContextConfig,
  keys: CloudAgentKey[],
) {
  debugLog(
    `Persisting addresses to GCP for ${agentConfig.context} context in ${agentConfig.runEnv} environment`,
  );
  // recent keys fetched from aws saved to local artifacts
  const multisigValidatorKeys: ChainMap<{ validators: Address[] }> = {};
  let relayer, kathy;
  for (const key of keys) {
    if (key.role === Role.Relayer) {
      if (relayer)
        throw new Error('More than one Relayer found in gcpCloudAgentKeys');
      relayer = key.address;
    }
    if (key.role === Role.Kathy) {
      if (kathy)
        throw new Error('More than one Kathy found in gcpCloudAgentKeys');
      kathy = key.address;
    }
    if (!key.chainName) continue;
    multisigValidatorKeys[key.chainName] ||= {
      validators: [],
    };
    if (key.chainName)
      multisigValidatorKeys[key.chainName].validators.push(key.address);
  }
  if (!relayer) throw new Error('No Relayer found in awsCloudAgentKeys');
  if (!kathy) throw new Error('No Kathy found in awsCloudAgentKeys');
  await persistRoleAddressesToLocalArtifacts(
    Role.Relayer,
    agentConfig.runEnv,
    agentConfig.context,
    relayer,
    relayerAddresses,
  );
<<<<<<< HEAD
  const filteredAddresses = addresses.filter((_) => {
    return _.identifier !== keyIdentifier;
  });

  filteredAddresses.push(key.serializeAsAddress());
  await persistAddressesToGcp(
=======
  await persistRoleAddressesToLocalArtifacts(
    Role.Kathy,
>>>>>>> 473b43f0
    agentConfig.runEnv,
    agentConfig.context,
    kathy,
    kathyAddresses,
  );
  await persistValidatorAddressesToLocalArtifacts(multisigValidatorKeys);
}

<<<<<<< HEAD
async function persistAddressesToGcp(
=======
// non-validator roles
export async function persistRoleAddressesToLocalArtifacts(
  role: Role,
>>>>>>> 473b43f0
  environment: DeployEnvironment,
  context: Contexts,
  updated: Address,
  addresses: Record<DeployEnvironment, Record<Contexts, Address>>,
) {
  addresses[environment][context] = updated;

  // Resolve the relative path
  const filePath = path.resolve(__dirname, `../../config/${role}.json`);

  fs.writeFileSync(filePath, JSON.stringify(addresses, null, 2));
}

// maintaining the multisigIsm schema sans threshold
export async function persistValidatorAddressesToLocalArtifacts(
  fetchedValidatorAddresses: ChainMap<{ validators: Address[] }>,
) {
  for (const chain of Object.keys(fetchedValidatorAddresses)) {
    awMultisigAddresses[chain] = {
      validators: fetchedValidatorAddresses[chain].validators, // fresh from aws
    };
  }
  // Resolve the relative path
  const filePath = path.resolve(__dirname, '../../config/aw-multisig.json');
  // Write the updated object back to the file
  fs.writeFileSync(filePath, JSON.stringify(awMultisigAddresses, null, 2));
}

<<<<<<< HEAD
// non-validator roles
export async function persistRoleAddressesToLocalArtifacts(
  role: Role,
  environment: DeployEnvironment,
  context: Contexts,
  updated: Address,
  addresses: Record<DeployEnvironment, Record<Contexts, Address>>,
) {
  addresses[environment][context] = updated;

  // Resolve the relative path
  const filePath = path.resolve(__dirname, `../../config/${role}.json`);

  fs.writeFileSync(filePath, JSON.stringify(addresses, null, 2));
}

// maintaining the schema and requires a threshold
export async function persistValidatorAddressesToSDKArtifacts(
  fetchedValidatorAddresses: ChainMap<MultisigConfig>,
) {
  for (const chain of Object.keys(fetchedValidatorAddresses)) {
    defaultMultisigConfigs[chain] = {
      ...fetchedValidatorAddresses[chain], // fresh from aws
    };
  }
  // Resolve the relative path
  const filePath = path.resolve(
    __dirname,
    '../../../sdk/src/consts/multisigIsm.json',
  );
  // Write the updated object back to the file
  fs.writeFileSync(filePath, JSON.stringify(defaultMultisigConfigs, null, 2));
}

async function fetchGCPKeyAddresses(
=======
export function fetchLocalKeyAddresses(
  role: Role,
>>>>>>> 473b43f0
  environment: DeployEnvironment,
  context: Contexts,
): Address {
  // Resolve the relative path
  const filePath = path.resolve(__dirname, `../../config/${role}.json`);
  const data = fs.readFileSync(filePath, 'utf8');
  const addresses: LocalRoleAddresses = JSON.parse(data);

  debugLog(
    `Fetching addresses from GCP for ${context} context in ${environment} environment`,
  );
  return addresses[environment][context];
}

export function fetchLocalKeyAddresses(role: Role): LocalRoleAddresses {
  try {
    // Resolve the relative path
    const filePath = path.resolve(__dirname, `../../config/${role}.json`);
    const data = fs.readFileSync(filePath, 'utf8');
    const addresses: LocalRoleAddresses = JSON.parse(data);

    return addresses;
  } catch (err) {
    throw Error(`Error fetching ${role} addresses: ${err}`);
  }
}

function addressesIdentifier(
  environment: DeployEnvironment,
  context: Contexts,
) {
  return `${context}-${environment}-key-addresses`;
}<|MERGE_RESOLUTION|>--- conflicted
+++ resolved
@@ -1,20 +1,8 @@
-<<<<<<< HEAD
-import fs from 'fs';
-import path from 'path';
-
-import {
-  ChainMap,
-  ChainName,
-  MultisigConfig,
-  defaultMultisigConfigs,
-} from '@hyperlane-xyz/sdk';
-=======
 import debug from 'debug';
 import fs from 'fs';
 import path from 'path';
 
 import { ChainMap, ChainName } from '@hyperlane-xyz/sdk';
->>>>>>> 473b43f0
 import { Address, objMap } from '@hyperlane-xyz/utils';
 
 import localAWMultisigAddresses from '../../config/aw-multisig.json';
@@ -44,13 +32,10 @@
   localRelayerAddresses as LocalRoleAddresses;
 export const kathyAddresses: LocalRoleAddresses =
   localKathyAddresses as LocalRoleAddresses;
-<<<<<<< HEAD
-=======
 export const awMultisigAddresses: ChainMap<{ validators: Address[] }> =
   localAWMultisigAddresses as ChainMap<{ validators: Address[] }>;
 
 const debugLog = debug('infra:agents:key:utils');
->>>>>>> 473b43f0
 
 export interface KeyAsAddress {
   identifier: string;
@@ -355,60 +340,7 @@
     }),
   );
 
-<<<<<<< HEAD
-  // recent keys fetched from aws saved to sdk artifacts
-  const multisigValidatorKeys: ChainMap<MultisigConfig> = {};
-  let relayer, kathy;
-  for (const key of keys) {
-    if (key.role === Role.Relayer) {
-      if (relayer)
-        throw new Error('More than one Relayer found in gcpCloudAgentKeys');
-      relayer = key.address;
-    }
-    if (key.role === Role.Kathy) {
-      if (kathy)
-        throw new Error('More than one Kathy found in gcpCloudAgentKeys');
-      kathy = key.address;
-    }
-    if (!key.chainName) continue;
-    if (!multisigValidatorKeys[key.chainName]) {
-      multisigValidatorKeys[key.chainName] = {
-        threshold:
-          newThresholds?.[key.chainName] ??
-          defaultMultisigConfigs[key.chainName].threshold ??
-          1,
-        validators: [],
-      };
-    }
-    if (key.chainName)
-      multisigValidatorKeys[key.chainName].validators.push(key.address);
-  }
-  if (!relayer) throw new Error('No Relayer found in gcpCloudAgentKeys');
-  if (!kathy) throw new Error('No Kathy found in gcpCloudAgentKeys');
-  await persistRoleAddressesToLocalArtifacts(
-    Role.Relayer,
-    agentConfig.runEnv,
-    agentConfig.context,
-    relayer,
-    relayerAddresses,
-  );
-  await persistRoleAddressesToLocalArtifacts(
-    Role.Kathy,
-    agentConfig.runEnv,
-    agentConfig.context,
-    kathy,
-    kathyAddresses,
-  );
-  await persistValidatorAddressesToSDKArtifacts(multisigValidatorKeys);
-  await persistAddressesToGcp(
-    agentConfig.runEnv,
-    agentConfig.context,
-    keys.map((key) => key.serializeAsAddress()),
-  );
-
-=======
   await persistAddressesLocally(agentConfig, keys);
->>>>>>> 473b43f0
   return;
 }
 
@@ -472,17 +404,8 @@
     relayer,
     relayerAddresses,
   );
-<<<<<<< HEAD
-  const filteredAddresses = addresses.filter((_) => {
-    return _.identifier !== keyIdentifier;
-  });
-
-  filteredAddresses.push(key.serializeAsAddress());
-  await persistAddressesToGcp(
-=======
   await persistRoleAddressesToLocalArtifacts(
     Role.Kathy,
->>>>>>> 473b43f0
     agentConfig.runEnv,
     agentConfig.context,
     kathy,
@@ -491,42 +414,6 @@
   await persistValidatorAddressesToLocalArtifacts(multisigValidatorKeys);
 }
 
-<<<<<<< HEAD
-async function persistAddressesToGcp(
-=======
-// non-validator roles
-export async function persistRoleAddressesToLocalArtifacts(
-  role: Role,
->>>>>>> 473b43f0
-  environment: DeployEnvironment,
-  context: Contexts,
-  updated: Address,
-  addresses: Record<DeployEnvironment, Record<Contexts, Address>>,
-) {
-  addresses[environment][context] = updated;
-
-  // Resolve the relative path
-  const filePath = path.resolve(__dirname, `../../config/${role}.json`);
-
-  fs.writeFileSync(filePath, JSON.stringify(addresses, null, 2));
-}
-
-// maintaining the multisigIsm schema sans threshold
-export async function persistValidatorAddressesToLocalArtifacts(
-  fetchedValidatorAddresses: ChainMap<{ validators: Address[] }>,
-) {
-  for (const chain of Object.keys(fetchedValidatorAddresses)) {
-    awMultisigAddresses[chain] = {
-      validators: fetchedValidatorAddresses[chain].validators, // fresh from aws
-    };
-  }
-  // Resolve the relative path
-  const filePath = path.resolve(__dirname, '../../config/aw-multisig.json');
-  // Write the updated object back to the file
-  fs.writeFileSync(filePath, JSON.stringify(awMultisigAddresses, null, 2));
-}
-
-<<<<<<< HEAD
 // non-validator roles
 export async function persistRoleAddressesToLocalArtifacts(
   role: Role,
@@ -543,42 +430,36 @@
   fs.writeFileSync(filePath, JSON.stringify(addresses, null, 2));
 }
 
-// maintaining the schema and requires a threshold
-export async function persistValidatorAddressesToSDKArtifacts(
-  fetchedValidatorAddresses: ChainMap<MultisigConfig>,
+// maintaining the multisigIsm schema sans threshold
+export async function persistValidatorAddressesToLocalArtifacts(
+  fetchedValidatorAddresses: ChainMap<{ validators: Address[] }>,
 ) {
   for (const chain of Object.keys(fetchedValidatorAddresses)) {
-    defaultMultisigConfigs[chain] = {
-      ...fetchedValidatorAddresses[chain], // fresh from aws
+    awMultisigAddresses[chain] = {
+      validators: fetchedValidatorAddresses[chain].validators, // fresh from aws
     };
   }
   // Resolve the relative path
-  const filePath = path.resolve(
-    __dirname,
-    '../../../sdk/src/consts/multisigIsm.json',
-  );
+  const filePath = path.resolve(__dirname, '../../config/aw-multisig.json');
   // Write the updated object back to the file
-  fs.writeFileSync(filePath, JSON.stringify(defaultMultisigConfigs, null, 2));
-}
-
-async function fetchGCPKeyAddresses(
-=======
-export function fetchLocalKeyAddresses(
-  role: Role,
->>>>>>> 473b43f0
-  environment: DeployEnvironment,
-  context: Contexts,
-): Address {
-  // Resolve the relative path
-  const filePath = path.resolve(__dirname, `../../config/${role}.json`);
-  const data = fs.readFileSync(filePath, 'utf8');
-  const addresses: LocalRoleAddresses = JSON.parse(data);
-
-  debugLog(
-    `Fetching addresses from GCP for ${context} context in ${environment} environment`,
-  );
-  return addresses[environment][context];
-}
+  fs.writeFileSync(filePath, JSON.stringify(awMultisigAddresses, null, 2));
+}
+
+// export function fetchLocalKeyAddresses(
+//   role: Role,
+//   environment: DeployEnvironment,
+//   context: Contexts,
+// ): Address {
+//   // Resolve the relative path
+//   const filePath = path.resolve(__dirname, `../../config/${role}.json`);
+//   const data = fs.readFileSync(filePath, 'utf8');
+//   const addresses: LocalRoleAddresses = JSON.parse(data);
+
+//   debugLog(
+//     `Fetching addresses from GCP for ${context} context in ${environment} environment`,
+//   );
+//   return addresses[environment][context];
+// }
 
 export function fetchLocalKeyAddresses(role: Role): LocalRoleAddresses {
   try {
