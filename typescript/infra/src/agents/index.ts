--- conflicted
+++ resolved
@@ -1,19 +1,13 @@
 import { ChainName } from '@abacus-network/sdk';
 import { rm, writeFile } from 'fs/promises';
 import { AgentConfig } from '../config';
-import { ChainAgentConfig } from '../config/agent';
+import { ChainAgentConfig, CheckpointSyncerType } from '../config/agent';
 import { fetchGCPSecret } from '../utils/gcloud';
 import { HelmCommand, helmifyValues } from '../utils/helm';
 import { ensure0x, execCmd, strip0x } from '../utils/utils';
-<<<<<<< HEAD
-import { AgentAwsKey } from './aws';
+import { AgentAwsUser, ValidatorAgentAwsUser } from './aws';
+import { AgentAwsKey } from './aws/key';
 import { AgentGCPKey, fetchAgentGCPKeys, memoryKeyIdentifier } from './gcp';
-=======
-import { AgentGCPKey, fetchAgentGCPKeys, memoryKeyIdentifier } from './gcp';
-import { AgentAwsKey } from './aws/key';
-import { ChainAgentConfig, CheckpointSyncerType } from '../config/agent';
-import { AgentAwsUser, ValidatorAgentAwsUser } from './aws';
->>>>>>> 30888396
 
 export enum KEY_ROLE_ENUM {
   Validator = 'validator',
