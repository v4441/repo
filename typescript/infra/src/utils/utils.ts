// @ts-ignore
import asn1 from 'asn1.js';
import { exec } from 'child_process';
import { ethers } from 'ethers';
import fs from 'fs';
import stringify from 'json-stable-stringify';
import path, { dirname, join } from 'path';
import { fileURLToPath } from 'url';
import { parse as yamlParse } from 'yaml';

import { ChainName, testChains } from '@hyperlane-xyz/sdk';
import { ProtocolType, objMerge } from '@hyperlane-xyz/utils';

import { Contexts } from '../../config/contexts.js';
import { getChain, getChains } from '../../config/registry.js';
import { FundableRole, Role } from '../roles.js';

export function include(condition: boolean, data: any) {
  return condition ? data : {};
}

const EcdsaPubKey = asn1.define('EcdsaPubKey', function (this: any) {
  // parsing this according to https://tools.ietf.org/html/rfc5480#section-2
  this.seq().obj(
    this.key('algo').seq().obj(this.key('a').objid(), this.key('b').objid()),
    this.key('pubKey').bitstr(),
  );
});

export function getEthereumAddress(publicKey: Buffer): string {
  // The public key is ASN1 encoded in a format according to
  // https://tools.ietf.org/html/rfc5480#section-2
  // I used https://lapo.it/asn1js to figure out how to parse this
  // and defined the schema in the EcdsaPubKey object
  const res = EcdsaPubKey.decode(publicKey, 'der');
  let pubKeyBuffer: Buffer = res.pubKey.data;

  // The public key starts with a 0x04 prefix that needs to be removed
  // more info: https://www.oreilly.com/library/view/mastering-ethereum/9781491971932/ch04.html
  pubKeyBuffer = pubKeyBuffer.slice(1, pubKeyBuffer.length);

  const address = ethers.utils.keccak256(pubKeyBuffer); // keccak256 hash of publicKey
  const EthAddr = `0x${address.slice(-40)}`; // take last 20 bytes as ethereum address
  return EthAddr;
}

export function execCmd(
  cmd: string | string[],
  execOptions: any = {},
  rejectWithOutput = false,
  pipeOutput = false,
): Promise<[string, string]> {
  return new Promise((resolve, reject) => {
    if (Array.isArray(cmd)) cmd = cmd.join(' ');

    if (process.env.VERBOSE === 'true') {
      console.debug('$ ' + cmd);
      pipeOutput = true;
    }

    const execProcess = exec(
      cmd,
      { maxBuffer: 1024 * 10000, ...execOptions },
      (err, stdout, stderr) => {
        if (process.env.VERBOSE === 'true') {
          console.debug(stdout.toString());
        }
        if (err || process.env.VERBOSE === 'true') {
          console.error(stderr.toString());
        }
        if (err) {
          if (rejectWithOutput) {
            reject([err, stdout.toString(), stderr.toString()]);
          } else {
            reject(err);
          }
        } else {
          resolve([stdout.toString(), stderr.toString()]);
        }
      },
    );

    if (pipeOutput) {
      if (execProcess.stdout) {
        execProcess.stdout.pipe(process.stdout);
      }
      if (execProcess.stderr) {
        execProcess.stderr.pipe(process.stderr);
      }
    }
  });
}

export async function execCmdAndParseJson(
  cmd: string,
  execOptions: any = {},
  rejectWithOutput = false,
  pipeOutput = false,
) {
  const [stdout] = await execCmd(
    cmd,
    execOptions,
    rejectWithOutput,
    pipeOutput,
  );
  return JSON.parse(stdout);
}

export function includeConditionally(condition: boolean, data: any) {
  return condition ? data : {};
}

export function log(isTest: boolean, str: string) {
  if (!isTest) {
    console.log(str);
  }
}

export function warn(text: string, padded = false) {
  if (padded) {
    const padding = '*'.repeat(text.length + 8);
    console.log(
      `
      ${padding}
      *** ${text.toUpperCase()} ***
      ${padding}
      `,
    );
  } else {
    console.log(`**** ${text.toUpperCase()} ****`);
  }
}

export function writeMergedJSONAtPath(filepath: string, obj: any) {
  if (fs.existsSync(filepath)) {
    const previous = readJSONAtPath(filepath);
    writeJsonAtPath(filepath, objMerge(previous, obj));
  } else {
    writeJsonAtPath(filepath, obj);
  }
}

export function writeMergedJSON(directory: string, filename: string, obj: any) {
  writeMergedJSONAtPath(path.join(directory, filename), obj);
}

export function writeJsonAtPath(filepath: string, obj: any) {
  const dir = path.dirname(filepath);
  if (!fs.existsSync(dir)) {
    fs.mkdirSync(dir, { recursive: true });
  }
  fs.writeFileSync(filepath, stringify(obj, { space: '  ' }) + '\n');
}

export function writeJSON(directory: string, filename: string, obj: any) {
  writeJsonAtPath(path.join(directory, filename), obj);
}

export function readFileAtPath(filepath: string) {
  if (!fs.existsSync(filepath)) {
    throw Error(`file doesn't exist at ${filepath}`);
  }
  return fs.readFileSync(filepath, 'utf8');
}

export function readJSONAtPath(filepath: string) {
  return JSON.parse(readFileAtPath(filepath));
}

export function readJSON(directory: string, filename: string) {
  return readJSONAtPath(path.join(directory, filename));
}

export function readYaml<T>(filepath: string): T {
  return yamlParse(readFileAtPath(filepath)) as T;
}

export function assertRole(roleStr: string) {
  const role = roleStr as Role;
  if (!Object.values(Role).includes(role)) {
    throw Error(`Invalid role ${role}`);
  }
  return role;
}

export function assertFundableRole(roleStr: string): FundableRole {
  const role = roleStr as Role;
  if (role !== Role.Relayer && role !== Role.Kathy) {
    throw Error(`Invalid fundable role ${role}`);
  }
  return role;
}

export function assertChain(chain: ChainName) {
  if (!getChains().includes(chain) && !testChains.includes(chain)) {
    throw Error(`Invalid chain ${chain}`);
  }
  return chain;
}

export function assertContext(contextStr: string): Contexts {
  const context = contextStr as Contexts;
  if (Object.values(Contexts).includes(context)) {
    return context;
  }
  throw new Error(
    `Invalid context ${contextStr}, must be one of ${Object.values(
      Contexts,
    )}. ${
      contextStr === undefined ? ' Did you specify --context <context>?' : ''
    }`,
  );
}

/**
 * Converts a matrix to 1d array ordered by diagonals. This is useful if you
 * want to make sure that the order operations are performed in are ordered but
 * not repeating the same values from the inner or outer array in sequence.
 *
 * @warn Requires a square matrix.
 *
 * // 0,0 1,0 2,0 3,0
 * //
 * // 0,1 1,1 2,1 3,1
 * //
 * // 0,2 1,2 2,2 3,2
 * //
 * // 0,3 1,3 2,3 3,3
 *
 * becomes
 *
 * 0,0; 1,0; 0,1; 2,0; 1,1; 0,2; 3,0; 2,1; 1,2; 0,3; 3,1; 2,2; 1,3; 3,2; 2,3; 3,3
 *
 * Adapted from
 * https://www.geeksforgeeks.org/zigzag-or-diagonal-traversal-of-matrix/
 */
export function diagonalize<T>(array: Array<Array<T>>): Array<T> {
  const diagonalized: T[] = [];
  for (let line = 1; line <= array.length * 2; ++line) {
    const start_col = Math.max(0, line - array.length);
    const count = Math.min(line, array.length - start_col, array.length);
    for (let j = 0; j < count; ++j) {
      const k = Math.min(array.length, line) - j - 1;
      const l = start_col + j;
      diagonalized.push(array[k][l]);
    }
  }
  return diagonalized;
}

export function mustGetChainNativeTokenDecimals(chain: ChainName): number {
  const metadata = getChain(chain);
  if (!metadata.nativeToken) {
    throw new Error(`No native token for chain ${chain}`);
  }
  return metadata.nativeToken.decimals;
}

export function isEthereumProtocolChain(chainName: ChainName) {
<<<<<<< HEAD
  if (!getChain(chainName)) throw new Error(`Unknown chain ${chainName}`);
  return getChain(chainName).protocol === ProtocolType.Ethereum;
=======
  if (!chainMetadata[chainName]) throw new Error(`Unknown chain ${chainName}`);
  return chainMetadata[chainName].protocol === ProtocolType.Ethereum;
}

export function getInfraPath() {
  return join(dirname(fileURLToPath(import.meta.url)), '../../');
>>>>>>> 6f7c5224
}<|MERGE_RESOLUTION|>--- conflicted
+++ resolved
@@ -257,15 +257,10 @@
 }
 
 export function isEthereumProtocolChain(chainName: ChainName) {
-<<<<<<< HEAD
   if (!getChain(chainName)) throw new Error(`Unknown chain ${chainName}`);
   return getChain(chainName).protocol === ProtocolType.Ethereum;
-=======
-  if (!chainMetadata[chainName]) throw new Error(`Unknown chain ${chainName}`);
-  return chainMetadata[chainName].protocol === ProtocolType.Ethereum;
 }
 
 export function getInfraPath() {
   return join(dirname(fileURLToPath(import.meta.url)), '../../');
->>>>>>> 6f7c5224
 }