--- conflicted
+++ resolved
@@ -201,15 +201,11 @@
   return readJSONAtPath(path.join(directory, filename));
 }
 
-<<<<<<< HEAD
-export function assertRole(roleStr: string): Role {
-=======
 export function readYaml<T>(filepath: string): T {
   return yamlParse(readFileAtPath(filepath)) as T;
 }
 
 export function assertRole(roleStr: string) {
->>>>>>> 473b43f0
   const role = roleStr as Role;
   if (!Object.values(Role).includes(role)) {
     throw Error(`Invalid role ${role}`);
