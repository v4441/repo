# @hyperlane-xyz/infra

<<<<<<< HEAD
=======
## 3.16.0

### Minor Changes

- 5cc64eb09: Add support for new chains: linea, fraxtal, sei.
  Support osmosis remote.
  Drive-by fix to always fetch explorer API keys when running deploy script.

### Patch Changes

- 5cc64eb09: Allow selecting a specific chain to govern in check-deploy script
- Updated dependencies [f9bbdde76]
- Updated dependencies [5cc64eb09]
  - @hyperlane-xyz/sdk@3.16.0
  - @hyperlane-xyz/helloworld@3.16.0
  - @hyperlane-xyz/utils@3.16.0

## 3.15.1

### Patch Changes

- Updated dependencies [6620fe636]
- Updated dependencies [acaa22cd9]
- Updated dependencies [921e449b4]
  - @hyperlane-xyz/helloworld@3.15.1
  - @hyperlane-xyz/sdk@3.15.1
  - @hyperlane-xyz/utils@3.15.1

## 3.15.0

### Patch Changes

- Updated dependencies [51bfff683]
  - @hyperlane-xyz/sdk@3.15.0
  - @hyperlane-xyz/helloworld@3.15.0
  - @hyperlane-xyz/utils@3.15.0

>>>>>>> aecb65a9
## 3.14.0

### Patch Changes

- @hyperlane-xyz/helloworld@3.14.0
- @hyperlane-xyz/sdk@3.14.0
- @hyperlane-xyz/utils@3.14.0

## 3.13.0

### Minor Changes

- 39ea7cdef: Implement multi collateral warp routes
- 0cf692e73: Implement metadata builder fetching from message

### Patch Changes

- b6b26e2bb: fix: minor change was breaking in registry export
- Updated dependencies [b6b26e2bb]
- Updated dependencies [39ea7cdef]
- Updated dependencies [babe816f8]
- Updated dependencies [0cf692e73]
  - @hyperlane-xyz/helloworld@3.13.0
  - @hyperlane-xyz/sdk@3.13.0
  - @hyperlane-xyz/utils@3.13.0

## 3.12.0

### Patch Changes

- Updated dependencies [eba393680]
- Updated dependencies [69de68a66]
  - @hyperlane-xyz/sdk@3.12.0
  - @hyperlane-xyz/utils@3.12.0
  - @hyperlane-xyz/helloworld@3.12.0

## 3.11.1

### Patch Changes

- Updated dependencies [c900da187]
  - @hyperlane-xyz/sdk@3.11.1
  - @hyperlane-xyz/helloworld@3.11.1
  - @hyperlane-xyz/utils@3.11.1

## 3.11.0

### Minor Changes

- af2634207: Moved Hook/ISM reading into CLI.

### Patch Changes

- a86a8296b: Removes Gnosis safe util from infra in favor of SDK
- Updated dependencies [811ecfbba]
- Updated dependencies [f8b6ea467]
- Updated dependencies [d37cbab72]
- Updated dependencies [b6fdf2f7f]
- Updated dependencies [a86a8296b]
- Updated dependencies [2db77f177]
- Updated dependencies [3a08e31b6]
- Updated dependencies [917266dce]
- Updated dependencies [aab63d466]
- Updated dependencies [2e439423e]
- Updated dependencies [b63714ede]
- Updated dependencies [3528b281e]
- Updated dependencies [450e8e0d5]
- Updated dependencies [2b3f75836]
- Updated dependencies [af2634207]
  - @hyperlane-xyz/sdk@3.11.0
  - @hyperlane-xyz/helloworld@3.11.0
  - @hyperlane-xyz/utils@3.11.0

## 3.10.0

### Minor Changes

- 96485144a: SDK support for ICA deployment and operation.
- 38358ecec: Deprecate Polygon Mumbai testnet (soon to be replaced by Polygon Amoy testnet)
- 4e7a43be6: Replace Debug logger with Pino

### Patch Changes

- Updated dependencies [96485144a]
- Updated dependencies [38358ecec]
- Updated dependencies [ed0d4188c]
- Updated dependencies [4e7a43be6]
  - @hyperlane-xyz/helloworld@3.10.0
  - @hyperlane-xyz/utils@3.10.0
  - @hyperlane-xyz/sdk@3.10.0

## 3.9.0

### Patch Changes

- Updated dependencies [11f257ebc]
  - @hyperlane-xyz/sdk@3.9.0
  - @hyperlane-xyz/helloworld@3.9.0
  - @hyperlane-xyz/utils@3.9.0

## 3.8.2

### Patch Changes

- @hyperlane-xyz/helloworld@3.8.2
- @hyperlane-xyz/sdk@3.8.2
- @hyperlane-xyz/utils@3.8.2

## 3.8.1

### Patch Changes

- Updated dependencies [5daaae274]
  - @hyperlane-xyz/utils@3.8.1
  - @hyperlane-xyz/sdk@3.8.1
  - @hyperlane-xyz/helloworld@3.8.1

## 3.8.0

### Minor Changes

- 9681df08d: Remove support for goerli networks (including optimismgoerli, arbitrumgoerli, lineagoerli and polygonzkevmtestnet)
- 9681df08d: Enabled verification of contracts as part of the deployment flow.

  - Solidity build artifact is now included as part of the `@hyperlane-xyz/core` package.
  - Updated the `HyperlaneDeployer` to perform contract verification immediately after deploying a contract. A default verifier is instantiated using the core build artifact.
  - Updated the `HyperlaneIsmFactory` to re-use the `HyperlaneDeployer` for deployment where possible.
  - Minor logging improvements throughout deployers.

### Patch Changes

- 9681df08d: Removed basegoerli and moonbasealpha testnets
- 9681df08d: Add logos for plume to SDK
- 9681df08d: TestRecipient as part of core deployer
- 9681df08d: Update viction validator set
- 9681df08d: Patch transfer ownership in hook deployer
- Updated dependencies [9681df08d]
- Updated dependencies [9681df08d]
- Updated dependencies [9681df08d]
- Updated dependencies [9681df08d]
- Updated dependencies [9681df08d]
- Updated dependencies [9681df08d]
- Updated dependencies [9681df08d]
- Updated dependencies [9681df08d]
- Updated dependencies [9681df08d]
- Updated dependencies [9681df08d]
- Updated dependencies [9681df08d]
- Updated dependencies [9681df08d]
  - @hyperlane-xyz/sdk@3.8.0
  - @hyperlane-xyz/helloworld@3.8.0
  - @hyperlane-xyz/utils@3.8.0

## 3.7.0

### Minor Changes

- 54aeb6420: Added warp route artifacts type adopting registry schema

### Patch Changes

- 87151c62b: Bumped injective reorg period
- ab17af5f7: Updating HyperlaneIgpDeployer to configure storage gas oracles as part of deployment
- Updated dependencies [6f464eaed]
- Updated dependencies [87151c62b]
- Updated dependencies [ab17af5f7]
- Updated dependencies [7b40232af]
- Updated dependencies [54aeb6420]
  - @hyperlane-xyz/sdk@3.7.0
  - @hyperlane-xyz/helloworld@3.7.0
  - @hyperlane-xyz/utils@3.7.0

## 3.6.2

### Patch Changes

- @hyperlane-xyz/helloworld@3.6.2
- @hyperlane-xyz/sdk@3.6.2
- @hyperlane-xyz/utils@3.6.2

## 3.6.1

### Patch Changes

- ae4476ad0: Bumped mantapacific reorgPeriod to 1, a reorg period in chain metadata is now required by infra.
- e4e4f93fc: Support pausable ISM in deployer and checker
- Updated dependencies [3c298d064]
- Updated dependencies [ae4476ad0]
- Updated dependencies [f3b7ddb69]
- Updated dependencies [df24eec8b]
- Updated dependencies [78e50e7da]
- Updated dependencies [e4e4f93fc]
  - @hyperlane-xyz/utils@3.6.1
  - @hyperlane-xyz/sdk@3.6.1
  - @hyperlane-xyz/helloworld@3.6.1

## 3.6.0

### Patch Changes

- 67a6d971e: Added `shouldRecover` flag to deployContractFromFactory so that the `TestRecipientDeployer` can deploy new contracts if it's not the owner of the prior deployments (We were recovering the SDK artifacts which meant the deployer won't be able to set the ISM as they needed)
- Updated dependencies [67a6d971e]
- Updated dependencies [612d4163a]
- Updated dependencies [0488ef31d]
- Updated dependencies [8d8ba3f7a]
  - @hyperlane-xyz/sdk@3.6.0
  - @hyperlane-xyz/helloworld@3.6.0
  - @hyperlane-xyz/utils@3.6.0

## 3.5.1

### Patch Changes

- Updated dependencies [a04454d6d]
  - @hyperlane-xyz/sdk@3.5.1
  - @hyperlane-xyz/helloworld@3.5.1
  - @hyperlane-xyz/utils@3.5.1

## 3.5.0

### Minor Changes

- 655b6a0cd: Redeploy Routing ISM Factories

### Patch Changes

- f7d285e3a: Adds Test Recipient addresses to the SDK artifacts
- Updated dependencies [655b6a0cd]
- Updated dependencies [08ba0d32b]
- Updated dependencies [f7d285e3a]
  - @hyperlane-xyz/sdk@3.5.0
  - @hyperlane-xyz/helloworld@3.5.0
  - @hyperlane-xyz/utils@3.5.0

## 3.4.0

### Patch Changes

- e06fe0b32: Supporting DefaultFallbackRoutingIsm through non-factory deployments
- Updated dependencies [7919417ec]
- Updated dependencies [fd4fc1898]
- Updated dependencies [e06fe0b32]
- Updated dependencies [b832e57ae]
- Updated dependencies [79c96d718]
  - @hyperlane-xyz/sdk@3.4.0
  - @hyperlane-xyz/utils@3.4.0
  - @hyperlane-xyz/helloworld@3.4.0

## 3.3.0

### Patch Changes

- 7e620c9df: Allow CLI to accept hook as a config
- 9f2c7ce7c: Removing agentStartBlocks and using mailbox.deployedBlock() instead
- Updated dependencies [7e620c9df]
- Updated dependencies [350175581]
- Updated dependencies [9f2c7ce7c]
  - @hyperlane-xyz/sdk@3.3.0
  - @hyperlane-xyz/helloworld@3.3.0
  - @hyperlane-xyz/utils@3.3.0

## 3.2.0

### Patch Changes

- Updated dependencies [df693708b]
  - @hyperlane-xyz/sdk@3.2.0
  - @hyperlane-xyz/helloworld@3.2.0
  - @hyperlane-xyz/utils@3.2.0

## 3.1.10

### Patch Changes

- Updated dependencies [c9e0aedae]
  - @hyperlane-xyz/helloworld@3.1.10
  - @hyperlane-xyz/sdk@3.1.10
  - @hyperlane-xyz/utils@3.1.10<|MERGE_RESOLUTION|>--- conflicted
+++ resolved
@@ -1,7 +1,5 @@
 # @hyperlane-xyz/infra
 
-<<<<<<< HEAD
-=======
 ## 3.16.0
 
 ### Minor Changes
@@ -39,7 +37,6 @@
   - @hyperlane-xyz/helloworld@3.15.0
   - @hyperlane-xyz/utils@3.15.0
 
->>>>>>> aecb65a9
 ## 3.14.0
 
 ### Patch Changes
