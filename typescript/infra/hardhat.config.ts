import '@nomiclabs/hardhat-etherscan';
import '@nomiclabs/hardhat-waffle';
import { task } from 'hardhat/config';
import { HardhatRuntimeEnvironment } from 'hardhat/types';

<<<<<<< HEAD
import {
  InterchainGasPaymaster__factory,
  TestSendReceiver__factory,
} from '@abacus-network/core';
=======
import { TestSendReceiver__factory } from '@abacus-network/core';
import { utils as deployUtils } from '@abacus-network/deploy';
>>>>>>> ba8cdd04
import {
  AbacusCore,
  ChainName,
  ChainNameToDomainId,
  getMultiProviderFromConfigAndSigner,
} from '@abacus-network/sdk';

import { getCoreEnvironmentConfig } from './scripts/utils';
import { sleep } from './src/utils/utils';
import { AbacusContractVerifier } from './src/verify';

const chainSummary = async <Chain extends ChainName>(
  core: AbacusCore<Chain>,
  chain: Chain,
) => {
  const coreContracts = core.getContracts(chain);
  const outbox = coreContracts.outbox.contract;
  const count = (await outbox.tree()).toNumber();

  const inboxSummary = async (remote: Chain) => {
    const remoteContracts = core.getContracts(remote);
    const inbox =
      remoteContracts.inboxes[chain as Exclude<Chain, Chain>].inbox.contract;
    const processFilter = inbox.filters.Process();
    const processes = await inbox.queryFilter(processFilter);
    return {
      chain: remote,
      processed: processes.length,
    };
  };

  const summary = {
    chain,
    outbox: {
      count,
    },
    inboxes: await Promise.all(
      core.remoteChains(chain).map((remote) => inboxSummary(remote)),
    ),
  };
  return summary;
};

task('kathy', 'Dispatches random abacus messages').setAction(
  async (_, hre: HardhatRuntimeEnvironment) => {
    const environment = 'test';
    const interchainGasPayment = hre.ethers.utils.parseUnits('100', 'gwei');
    const config = getCoreEnvironmentConfig(environment);
    const [signer] = await hre.ethers.getSigners();
    const multiProvider = getMultiProviderFromConfigAndSigner(
      config.transactionConfigs,
      signer,
    );
    const core = AbacusCore.fromEnvironment(environment, multiProvider);

    const randomElement = <T>(list: T[]) =>
      list[Math.floor(Math.random() * list.length)];

    // Deploy a recipient
    const recipientF = new TestSendReceiver__factory(signer);
    const recipient = await recipientF.deploy();
    await recipient.deployTransaction.wait();

    // Generate artificial traffic
    while (true) {
      const local = core.chains()[0];
      const remote: ChainName = randomElement(core.remoteChains(local));
      const remoteId = ChainNameToDomainId[remote];
      const coreContracts = core.getContracts(local);
      const outbox = coreContracts.outbox.contract;
      const paymaster = coreContracts.interchainGasPaymaster;
      // Send a batch of messages to the destination chain to test
      // the relayer submitting only greedily
      for (let i = 0; i < 10; i++) {
        await recipient.dispatchToSelf(
          outbox.address,
          paymaster.address,
          remoteId,
          '0x1234',
          {
            value: interchainGasPayment,
            // Some behavior is dependent upon the previous block hash
            // so gas estimation may sometimes be incorrect. Just avoid
            // estimation to avoid this.
            gasLimit: 150_000,
          },
        );
        console.log(
          `send to ${recipient.address} on ${remote} at index ${
            (await outbox.count()).toNumber() - 1
          }`,
        );
        console.log(await chainSummary(core, local));
        await sleep(5000);
      }
    }
  },
);

const etherscanKey = process.env.ETHERSCAN_API_KEY;
task('verify-deploy', 'Verifies abacus deploy sourcecode')
  .addParam(
    'environment',
    'The name of the environment from which to read configs',
  )
  .addParam('type', 'The type of deploy to verify')
  .setAction(async (args: any, hre: any) => {
    const environment = args.environment;
    const deployType = args.type;
    if (!etherscanKey) {
      throw new Error('set ETHERSCAN_API_KEY');
    }
    const verifier = new AbacusContractVerifier(
      environment,
      deployType,
      etherscanKey,
    );
    await verifier.verify(hre);
  });

/**
 * @type import('hardhat/config').HardhatUserConfig
 */
module.exports = {
  solidity: {
    version: '0.7.6',
  },
  networks: {
    hardhat: {
      mining: {
        auto: true,
        interval: 2000,
      },
    },
  },
};<|MERGE_RESOLUTION|>--- conflicted
+++ resolved
@@ -3,15 +3,7 @@
 import { task } from 'hardhat/config';
 import { HardhatRuntimeEnvironment } from 'hardhat/types';
 
-<<<<<<< HEAD
-import {
-  InterchainGasPaymaster__factory,
-  TestSendReceiver__factory,
-} from '@abacus-network/core';
-=======
 import { TestSendReceiver__factory } from '@abacus-network/core';
-import { utils as deployUtils } from '@abacus-network/deploy';
->>>>>>> ba8cdd04
 import {
   AbacusCore,
   ChainName,
