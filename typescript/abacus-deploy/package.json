{
  "devDependencies": {
    "@nomiclabs/hardhat-ethers": "^2.0.5",
    "@nomiclabs/hardhat-waffle": "^2.0.2",
    "@typechain/ethers-v5": "~7.0.0",
    "@typechain/hardhat": "^2.0.1",
    "@types/chai": "^4.2.21",
    "ethereum-waffle": "^3.2.2",
    "ethers": "^5.4.7",
    "hardhat": "^2.8.4",
    "prettier": "^2.3.1",
    "ts-node": "^10.1.0",
    "typechain": "^5.0.0",
    "typescript": "^4.3.2"
  },
  "prepublish": "npm run build",
  "name": "@abacus-network/deploy",
  "version": "0.0.5",
  "description": "Abacus deploy tools",
  "main": "dist/src/index.js",
  "types": "dist/src/index.d.ts",
  "scripts": {
    "build": "tsc",
    "test": "hardhat test",
    "check": "tsc --noEmit",
    "node": "hardhat node",
<<<<<<< HEAD
    "local": "hardhat abacus --environment local",
=======
    "abacus": "hardhat abacus --environment local",
    "kathy": "hardhat kathy --environment local",
>>>>>>> 7eb7e541
    "prettier": "prettier --write *.ts ./src ./config ./scripts ./test"
  },
  "author": "Celo Labs Inc.",
  "license": "MIT OR Apache-2.0",
  "dependencies": {
    "@abacus-network/sdk": "^0.0.1",
    "@abacus-network/ts-interface": "^0.0.1",
    "@aws-sdk/client-kms": "3.48.0",
    "@ethersproject/experimental": "^5.3.0",
    "@nomiclabs/hardhat-etherscan": "^3.0.3",
    "@types/mocha": "^9.1.0",
    "@types/node": "^16.9.1",
    "@types/yargs": "^17.0.8",
    "asn1.js": "5.4.1",
    "axios": "^0.21.3",
    "chai": "^4.3.4",
    "dotenv": "^10.0.0",
    "yargs": "^17.3.1"
  }
}<|MERGE_RESOLUTION|>--- conflicted
+++ resolved
@@ -24,12 +24,8 @@
     "test": "hardhat test",
     "check": "tsc --noEmit",
     "node": "hardhat node",
-<<<<<<< HEAD
-    "local": "hardhat abacus --environment local",
-=======
     "abacus": "hardhat abacus --environment local",
     "kathy": "hardhat kathy --environment local",
->>>>>>> 7eb7e541
     "prettier": "prettier --write *.ts ./src ./config ./scripts ./test"
   },
   "author": "Celo Labs Inc.",
