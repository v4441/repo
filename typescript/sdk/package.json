--- conflicted
+++ resolved
@@ -1,21 +1,12 @@
 {
   "name": "@hyperlane-xyz/sdk",
   "description": "The official SDK for the Hyperlane Network",
-<<<<<<< HEAD
-  "version": "3.1.0-beta4",
-  "dependencies": {
-    "@cosmjs/cosmwasm-stargate": "^0.31.3",
-    "@cosmjs/stargate": "^0.31.3",
-    "@hyperlane-xyz/core": "3.1.0-beta4",
-    "@hyperlane-xyz/utils": "3.1.0-beta4",
-=======
   "version": "3.1.2",
   "dependencies": {
     "@cosmjs/cosmwasm-stargate": "^0.31.3",
     "@cosmjs/stargate": "^0.31.3",
     "@hyperlane-xyz/core": "3.1.2",
     "@hyperlane-xyz/utils": "3.1.2",
->>>>>>> 69d87c90
     "@solana/spl-token": "^0.3.8",
     "@solana/web3.js": "^1.78.0",
     "@types/coingecko-api": "^1.0.10",
