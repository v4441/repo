{
  "name": "@hyperlane-xyz/sdk",
  "description": "The official SDK for the Hyperlane Network",
<<<<<<< HEAD
  "version": "1.4.3-beta2",
  "dependencies": {
    "@hyperlane-xyz/core": "1.4.3-beta2",
    "@hyperlane-xyz/utils": "1.4.3-beta2",
=======
  "version": "1.5.1",
  "dependencies": {
    "@hyperlane-xyz/core": "1.5.1",
    "@hyperlane-xyz/utils": "1.5.1",
>>>>>>> d65c4e7e
    "@solana/web3.js": "^1.78.0",
    "@types/coingecko-api": "^1.0.10",
    "@types/debug": "^4.1.7",
    "@wagmi/chains": "^0.2.6",
    "coingecko-api": "^1.0.10",
    "cross-fetch": "^3.1.5",
    "debug": "^4.3.4",
    "ethers": "^5.7.2",
    "viem": "^1.3.1",
    "zod": "^3.21.2"
  },
  "devDependencies": {
    "@nomiclabs/hardhat-ethers": "^2.2.1",
    "@nomiclabs/hardhat-waffle": "^2.0.3",
    "@types/node": "^16.9.1",
    "@types/ws": "^8.5.5",
    "chai": "^4.3.6",
    "dotenv": "^10.0.0",
    "eslint": "^8.43.0",
    "ethereum-waffle": "^3.4.4",
    "fs": "0.0.1-security",
    "hardhat": "^2.16.1",
    "mocha": "^9.2.2",
    "prettier": "^2.8.8",
    "sinon": "^13.0.2",
    "ts-node": "^10.9.1",
    "typescript": "^5.1.6"
  },
  "files": [
    "/dist",
    "/logos"
  ],
  "homepage": "https://www.hyperlane.xyz",
  "keywords": [
    "Hyperlane",
    "SDK",
    "Typescript"
  ],
  "license": "Apache-2.0",
  "main": "dist/index.js",
  "repository": "https://github.com/hyperlane-xyz/hyperlane-monorepo",
  "scripts": {
    "build": "tsc",
    "check": "tsc --noEmit",
    "clean": "rm -rf ./dist ./cache",
    "lint": "eslint src --ext .ts",
    "prepublishOnly": "yarn build",
    "prettier": "prettier --write ./src",
    "test": "yarn test:unit && yarn test:hardhat",
    "test:unit": "mocha --config .mocharc.json './src/**/*.test.ts'",
    "test:hardhat": "hardhat test $(find ./src -name \"*.hardhat-test.ts\")"
  },
  "types": "dist/index.d.ts",
  "stableVersion": "1.4.2"
}<|MERGE_RESOLUTION|>--- conflicted
+++ resolved
@@ -1,17 +1,10 @@
 {
   "name": "@hyperlane-xyz/sdk",
   "description": "The official SDK for the Hyperlane Network",
-<<<<<<< HEAD
-  "version": "1.4.3-beta2",
-  "dependencies": {
-    "@hyperlane-xyz/core": "1.4.3-beta2",
-    "@hyperlane-xyz/utils": "1.4.3-beta2",
-=======
   "version": "1.5.1",
   "dependencies": {
     "@hyperlane-xyz/core": "1.5.1",
     "@hyperlane-xyz/utils": "1.5.1",
->>>>>>> d65c4e7e
     "@solana/web3.js": "^1.78.0",
     "@types/coingecko-api": "^1.0.10",
     "@types/debug": "^4.1.7",
