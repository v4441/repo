{
  "name": "@hyperlane-xyz/sdk",
  "description": "The official SDK for the Hyperlane Network",
  "version": "3.1.1",
  "dependencies": {
    "@cosmjs/cosmwasm-stargate": "^0.31.3",
    "@cosmjs/stargate": "^0.31.3",
    "@hyperlane-xyz/core": "3.1.1",
    "@hyperlane-xyz/utils": "3.1.1",
    "@solana/spl-token": "^0.3.8",
    "@solana/web3.js": "^1.78.0",
    "@types/coingecko-api": "^1.0.10",
    "@types/debug": "^4.1.7",
    "@wagmi/chains": "^0.2.6",
    "bignumber.js": "^9.1.1",
    "coingecko-api": "^1.0.10",
    "cosmjs-types": "^0.9.0",
    "cross-fetch": "^3.1.5",
    "debug": "^4.3.4",
    "ethers": "^5.7.2",
    "viem": "^1.3.1",
    "zod": "^3.21.2"
  },
  "devDependencies": {
    "@nomiclabs/hardhat-ethers": "^2.2.1",
    "@nomiclabs/hardhat-waffle": "^2.0.6",
    "@types/node": "^16.9.1",
    "@types/sinon": "^17.0.1",
    "@types/sinon-chai": "^3.2.12",
    "@types/ws": "^8.5.5",
    "chai": "^4.3.6",
    "dotenv": "^10.0.0",
    "eslint": "^8.43.0",
    "ethereum-waffle": "^4.0.10",
    "hardhat": "^2.19.0",
    "mocha": "^9.2.2",
    "prettier": "^2.8.8",
    "sinon": "^13.0.2",
<<<<<<< HEAD
    "ts-node": "^10.9.1",
    "typescript": "^5.1.6"
=======
    "ts-node": "^10.8.0",
    "typescript": "5.1.6"
>>>>>>> b14f9978
  },
  "files": [
    "/dist",
    "/logos"
  ],
  "homepage": "https://www.hyperlane.xyz",
  "keywords": [
    "Hyperlane",
    "SDK",
    "Typescript"
  ],
  "license": "Apache-2.0",
  "main": "dist/index.js",
  "repository": "https://github.com/hyperlane-xyz/hyperlane-monorepo",
  "scripts": {
    "build": "tsc",
    "check": "tsc --noEmit",
    "clean": "rm -rf ./dist ./cache",
    "lint": "eslint src --ext .ts",
    "prepublishOnly": "yarn build",
    "prettier": "prettier --write ./src",
    "test": "yarn test:unit && yarn test:hardhat",
    "test:unit": "mocha --config .mocharc.json './src/**/*.test.ts'",
    "test:hardhat": "hardhat test $(find ./src -name \"*.hardhat-test.ts\")"
  },
<<<<<<< HEAD
  "types": "dist/index.d.ts"
=======
  "types": "dist/index.d.ts",
  "stableVersion": "1.5.0",
  "peerDependencies": {
    "@ethersproject/abi": "*",
    "@ethersproject/providers": "*"
  }
>>>>>>> b14f9978
}<|MERGE_RESOLUTION|>--- conflicted
+++ resolved
@@ -36,13 +36,8 @@
     "mocha": "^9.2.2",
     "prettier": "^2.8.8",
     "sinon": "^13.0.2",
-<<<<<<< HEAD
-    "ts-node": "^10.9.1",
-    "typescript": "^5.1.6"
-=======
     "ts-node": "^10.8.0",
     "typescript": "5.1.6"
->>>>>>> b14f9978
   },
   "files": [
     "/dist",
@@ -68,14 +63,9 @@
     "test:unit": "mocha --config .mocharc.json './src/**/*.test.ts'",
     "test:hardhat": "hardhat test $(find ./src -name \"*.hardhat-test.ts\")"
   },
-<<<<<<< HEAD
-  "types": "dist/index.d.ts"
-=======
   "types": "dist/index.d.ts",
-  "stableVersion": "1.5.0",
   "peerDependencies": {
     "@ethersproject/abi": "*",
     "@ethersproject/providers": "*"
   }
->>>>>>> b14f9978
 }