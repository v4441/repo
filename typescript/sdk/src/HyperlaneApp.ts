import {
  HyperlaneAddresses,
  HyperlaneContract,
  HyperlaneContracts,
  HyperlaneFactories,
  buildContracts,
  connectContracts,
  serializeContracts,
} from './contracts';
import { MultiProvider } from './providers/MultiProvider';
import { isProxiedContract } from './proxy';
import { ChainMap, ChainName } from './types';
import { MultiGeneric } from './utils/MultiGeneric';
import { objFilter, objMap, pick } from './utils/objects';

export class HyperlaneApp<
  Factories extends HyperlaneFactories,
> extends MultiGeneric<HyperlaneContracts<Factories>> {
  constructor(
    public readonly contractsMap: ChainMap<HyperlaneContracts<Factories>>,
    public readonly multiProvider: MultiProvider,
  ) {
    const connectedContractsMap = objMap(contractsMap, (chain, contracts) =>
      connectContracts(contracts, multiProvider.getSignerOrProvider(chain)),
    );
    super(connectedContractsMap);
  }

  static buildContracts<F extends HyperlaneFactories>(
    addresses: ChainMap<HyperlaneAddresses<F>>,
    factories: F,
    multiProvider: MultiProvider,
  ): {
    contracts: ChainMap<HyperlaneContracts<F>>;
    intersectionProvider: MultiProvider;
  } {
    const chains = Object.keys(addresses);
    const { intersection, multiProvider: intersectionProvider } =
      multiProvider.intersect(chains, true);

    const intersectionAddresses = pick(addresses, intersection);
    const contracts = objMap(intersectionAddresses, (chain, addresses) =>
      buildContracts(addresses, factories),
    );

    return { contracts, intersectionProvider };
  }

  getContracts(chain: ChainName): HyperlaneContracts<Factories> {
    return this.get(chain);
  }

<<<<<<< HEAD
  getAddresses(chain: ChainName): HyperlaneAddresses<Factories> {
=======
  getFlattenedFilteredContracts<K extends HyperlaneContract>(
    chain: ChainName,
    filter: (k: ChainName, v: HyperlaneContract) => v is K,
  ): { [key: string]: K } {
    const filtered = objFilter(this.getContracts(chain), filter);
    const flattened = objMap(filtered, (name, contract) =>
      isProxiedContract(contract) ? contract.contract : contract,
    );
    return flattened;
  }

  getAddresses(chain: ChainName): HyperlaneAddresses {
>>>>>>> 17b40080
    return serializeContracts(this.get(chain));
  }
}<|MERGE_RESOLUTION|>--- conflicted
+++ resolved
@@ -1,17 +1,17 @@
 import {
   HyperlaneAddresses,
-  HyperlaneContract,
+  HyperlaneAddressesMap,
   HyperlaneContracts,
+  HyperlaneContractsMap,
   HyperlaneFactories,
   buildContracts,
   connectContracts,
   serializeContracts,
 } from './contracts';
 import { MultiProvider } from './providers/MultiProvider';
-import { isProxiedContract } from './proxy';
 import { ChainMap, ChainName } from './types';
 import { MultiGeneric } from './utils/MultiGeneric';
-import { objFilter, objMap, pick } from './utils/objects';
+import { objMap, pick } from './utils/objects';
 
 export class HyperlaneApp<
   Factories extends HyperlaneFactories,
@@ -27,11 +27,11 @@
   }
 
   static buildContracts<F extends HyperlaneFactories>(
-    addresses: ChainMap<HyperlaneAddresses<F>>,
+    addresses: HyperlaneAddressesMap<F>,
     factories: F,
     multiProvider: MultiProvider,
   ): {
-    contracts: ChainMap<HyperlaneContracts<F>>;
+    contracts: HyperlaneContractsMap<F>;
     intersectionProvider: MultiProvider;
   } {
     const chains = Object.keys(addresses);
@@ -39,7 +39,7 @@
       multiProvider.intersect(chains, true);
 
     const intersectionAddresses = pick(addresses, intersection);
-    const contracts = objMap(intersectionAddresses, (chain, addresses) =>
+    const contracts = objMap(intersectionAddresses, (_, addresses) =>
       buildContracts(addresses, factories),
     );
 
@@ -50,22 +50,7 @@
     return this.get(chain);
   }
 
-<<<<<<< HEAD
   getAddresses(chain: ChainName): HyperlaneAddresses<Factories> {
-=======
-  getFlattenedFilteredContracts<K extends HyperlaneContract>(
-    chain: ChainName,
-    filter: (k: ChainName, v: HyperlaneContract) => v is K,
-  ): { [key: string]: K } {
-    const filtered = objFilter(this.getContracts(chain), filter);
-    const flattened = objMap(filtered, (name, contract) =>
-      isProxiedContract(contract) ? contract.contract : contract,
-    );
-    return flattened;
-  }
-
-  getAddresses(chain: ChainName): HyperlaneAddresses {
->>>>>>> 17b40080
     return serializeContracts(this.get(chain));
   }
 }