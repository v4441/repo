import { objMap } from '../../utils/objects';

import mainnet from './mainnet.json';
import test from './test.json';
import testnet2 from './testnet2.json';

export const environments = { test, testnet2, mainnet };

// Export developer-relevant addresses
export const hyperlaneCoreAddresses = objMap(
  { ...test, ...testnet2, ...mainnet },
  (_chain, addresses) => ({
    mailbox: addresses.mailbox.proxy,
    multisigIsm: addresses.multisigIsm,
    interchainGasPaymaster: addresses.interchainGasPaymaster.proxy,
<<<<<<< HEAD
=======
    interchainAccountRouter: addresses.interchainAccountRouter,
    interchainQueryRouter: addresses.interchainQueryRouter,
    create2Factory: addresses.create2Factory,
    inboxes: objMap(
      // @ts-ignore
      addresses.inboxes,
      (_remoteChain, inboxAddresses) => inboxAddresses.inbox.proxy,
    ),
>>>>>>> 19f6cd0a
  }),
);<|MERGE_RESOLUTION|>--- conflicted
+++ resolved
@@ -13,16 +13,8 @@
     mailbox: addresses.mailbox.proxy,
     multisigIsm: addresses.multisigIsm,
     interchainGasPaymaster: addresses.interchainGasPaymaster.proxy,
-<<<<<<< HEAD
-=======
     interchainAccountRouter: addresses.interchainAccountRouter,
     interchainQueryRouter: addresses.interchainQueryRouter,
     create2Factory: addresses.create2Factory,
-    inboxes: objMap(
-      // @ts-ignore
-      addresses.inboxes,
-      (_remoteChain, inboxAddresses) => inboxAddresses.inbox.proxy,
-    ),
->>>>>>> 19f6cd0a
   }),
 );