import { objMerge } from '@hyperlane-xyz/utils';

import { ChainName } from '../../types';
import { CoreChainName } from '../chains';

import mainnet from './mainnet.json';
<<<<<<< HEAD
import testnet from './testnet.json';

export const hyperlaneEnvironments = { testnet, mainnet };
=======
import test from './test.json';
import testnetSealevel from './testnet-sealevel.json';
import testnet from './testnet.json';

export const hyperlaneEnvironments = { test, testnet, mainnet };
export const hyperlaneEnvironmentsWithSealevel = {
  ...hyperlaneEnvironments,
  testnet: { ...testnet, ...testnetSealevel },
};
>>>>>>> af88ae66

export type HyperlaneEnvironment = keyof typeof hyperlaneEnvironments;
export type HyperlaneEnvironmentChain<E extends HyperlaneEnvironment> = Extract<
  keyof typeof hyperlaneEnvironments[E],
  ChainName
>;

// Note, this assumes no chain name is repeated across environments
export const hyperlaneContractAddresses = objMerge(
  hyperlaneEnvironments.testnet,
  hyperlaneEnvironments.mainnet,
) as Record<CoreChainName, typeof hyperlaneEnvironments['mainnet']['ethereum']>;<|MERGE_RESOLUTION|>--- conflicted
+++ resolved
@@ -4,21 +4,14 @@
 import { CoreChainName } from '../chains';
 
 import mainnet from './mainnet.json';
-<<<<<<< HEAD
+import testnetSealevel from './testnet-sealevel.json';
 import testnet from './testnet.json';
 
 export const hyperlaneEnvironments = { testnet, mainnet };
-=======
-import test from './test.json';
-import testnetSealevel from './testnet-sealevel.json';
-import testnet from './testnet.json';
-
-export const hyperlaneEnvironments = { test, testnet, mainnet };
 export const hyperlaneEnvironmentsWithSealevel = {
   ...hyperlaneEnvironments,
   testnet: { ...testnet, ...testnetSealevel },
 };
->>>>>>> af88ae66
 
 export type HyperlaneEnvironment = keyof typeof hyperlaneEnvironments;
 export type HyperlaneEnvironmentChain<E extends HyperlaneEnvironment> = Extract<
