import { MultisigConfig } from '../ism/types.js';
import { ChainMap } from '../types.js';

// TODO: consider migrating these to the registry too
export const defaultMultisigConfigs: ChainMap<MultisigConfig> = {
  alfajores: {
    threshold: 2,
    validators: [
      '0x2233a5ce12f814bd64c9cdd73410bb8693124d40',
      '0xba279f965489d90f90490e3c49e860e0b43c2ae6',
      '0x86485dcec5f7bb8478dd251676372d054dea6653',
    ],
  },

  ancient8: {
    threshold: 2,
    validators: [
      '0xbb5842ae0e05215b53df4787a29144efb7e67551',
      '0xa5a56e97fb46f0ac3a3d261e404acb998d9a6969', // coin98
      '0x95c7bf235837cb5a609fe6c95870410b9f68bcff', // ancient8
    ],
  },

  arbitrum: {
    threshold: 3,
    validators: [
      '0x4d966438fe9e2b1e7124c87bbb90cb4f0f6c59a1',
      '0xec68258a7c882ac2fc46b81ce80380054ffb4ef2', // dsrv
      '0x5450447aee7b544c462c9352bef7cad049b0c2dc', // zeeprime
      '0x38c7a4ca1273ead2e867d096adbcdd0e2acb21d8', // everstake
      '0xb3ac35d3988bca8c2ffd195b1c6bee18536b317b', // staked
    ],
  },

  avalanche: {
    threshold: 2,
    validators: [
      '0x3fb8263859843bffb02950c492d492cae169f4cf',
      '0x402e0f8c6e4210d408b6ac00d197d4a099fcd25a', // dsrv
      '0x38c7a4ca1273ead2e867d096adbcdd0e2acb21d8', // everstake
    ],
  },

  base: {
    threshold: 2,
    validators: [
      '0xb9453d675e0fa3c178a17b4ce1ad5b1a279b3af9',
      '0xb3ac35d3988bca8c2ffd195b1c6bee18536b317b', // staked
      '0x38c7a4ca1273ead2e867d096adbcdd0e2acb21d8', // everstake
      '0xcff391b4e516452d424db66beb9052b041a9ed79', // dsrv
      '0x5450447aee7b544c462c9352bef7cad049b0c2dc', // zeeprime
    ],
  },

  blast: {
    threshold: 2,
    validators: [
      '0xf20c0b09f597597c8d2430d3d72dfddaf09177d1',
      '0x4f977a59fdc2d9e39f6d780a84d5b4add1495a36', // mitosis
      '0xae53467a5c2a9d9420c188d10fef5e1d9b9a5b80', // superform
    ],
  },

  bob: {
    threshold: 2,
    validators: [
      '0x20f283be1eb0e81e22f51705dcb79883cfdd34aa',
      '0xcf0211fafbb91fd9d06d7e306b30032dc3a1934f', // merkly
      '0x4f977a59fdc2d9e39f6d780a84d5b4add1495a36', // mitosis
    ],
  },

  bsc: {
    threshold: 2,
    validators: [
      '0x570af9b7b36568c8877eebba6c6727aa9dab7268',
      '0x8292b1a53907ece0f76af8a50724e9492bcdc8a3', // dsrv
      '0x38c7a4ca1273ead2e867d096adbcdd0e2acb21d8', // everstake
      '0x5450447aee7b544c462c9352bef7cad049b0c2dc', // zeeprime
    ],
  },

  bsctestnet: {
    threshold: 2,
    validators: [
      '0x242d8a855a8c932dec51f7999ae7d1e48b10c95e',
      '0xf620f5e3d25a3ae848fec74bccae5de3edcd8796',
      '0x1f030345963c54ff8229720dd3a711c15c554aeb',
    ],
  },

  celo: {
    threshold: 2,
    validators: [
      '0x63478422679303c3e4fc611b771fa4a707ef7f4a',
      '0x622e43baf06ad808ca8399360d9a2d9a1a12688b', // dsrv
      '0x38c7a4ca1273ead2e867d096adbcdd0e2acb21d8', // everstake
      '0xb3ac35d3988bca8c2ffd195b1c6bee18536b317b', // staked
      '0x5450447aee7b544c462c9352bef7cad049b0c2dc', // zeeprime
    ],
  },

  cheesechain: {
    threshold: 1,
    validators: ['0x478fb53c6860ae8fc35235ba0d38d49b13128226'],
  },

  chiado: {
    threshold: 2,
    validators: [
      '0x06c3757a4b7a912828e523bb8a5f980ddc297356',
      '0x0874967a145d70b799ebe9ed861ab7c93faef95a',
      '0xd767ea1206b8295d7e1267ddd00e56d34f278db6',
    ],
  },

  connextsepolia: {
    threshold: 1,
    validators: ['0xffbbec8c499585d80ef69eb613db624d27e089ab'],
  },

  eclipse: {
    threshold: 1,
    validators: ['0x54c96aa1666596c043b07d694da552aa4b596306'],
  },

  eclipsetestnet: {
    threshold: 1,
    validators: ['0xf344f34abca9a444545b5295066348a0ae22dda3'],
  },

  endurance: {
    threshold: 2,
    validators: [
      '0x28c5b322da06f184ebf68693c5d19df4d4af13e5',
      '0xcf0211fafbb91fd9d06d7e306b30032dc3a1934f', // merkly
      '0x7419021c0de2772b763e554480158a82a291c1f2', // fusionist
    ],
  },

  ethereum: {
    threshold: 3,
    validators: [
      '0x03c842db86a6a3e524d4a6615390c1ea8e2b9541',
      '0x94438a7de38d4548ae54df5c6010c4ebc5239eae', // dsrv
      '0x5450447aee7b544c462c9352bef7cad049b0c2dc', // zeeprime
      '0x38c7a4ca1273ead2e867d096adbcdd0e2acb21d8', // everstake
      '0xb3ac35d3988bca8c2ffd195b1c6bee18536b317b', // staked
      '0xb683b742b378632a5f73a2a5a45801b3489bba44', // avs: luganodes
      '0xbf1023eff3dba21263bf2db2add67a0d6bcda2de', // avs: pier two
    ],
  },

  fraxtal: {
    threshold: 2,
    validators: [
      '0x4bce180dac6da60d0f3a2bdf036ffe9004f944c1',
      '0xcf0211fafbb91fd9d06d7e306b30032dc3a1934f', // merkly
    ],
  },

  fuji: {
    threshold: 2,
    validators: [
      '0xd8154f73d04cc7f7f0c332793692e6e6f6b2402e',
      '0x895ae30bc83ff1493b9cf7781b0b813d23659857',
      '0x43e915573d9f1383cbf482049e4a012290759e7f',
    ],
  },

  fusemainnet: {
    threshold: 2,
    validators: [
      '0x770c8ec9aac8cec4b2ead583b49acfbc5a1cf8a9',
      '0x6760226b34213d262D41D5291Ed57E81a68b4E0b', // fuse
      '0xcf0211fafbb91fd9d06d7e306b30032dc3a1934f', // merkly
    ],
  },

  gnosis: {
    threshold: 2,
    validators: [
      '0xd4df66a859585678f2ea8357161d896be19cc1ca',
      '0x19fb7e04a1be6b39b6966a0b0c60b929a93ed672', // dsrv
      '0x38c7a4ca1273ead2e867d096adbcdd0e2acb21d8', // everstake
      '0x5450447aee7b544c462c9352bef7cad049b0c2dc', // zeeprime
    ],
  },

  holesky: {
    threshold: 1,
    validators: ['0x7ab28ad88bb45867137ea823af88e2cb02359c03'], // TODO
  },

  inevm: {
    threshold: 2,
    validators: [
      '0xf9e35ee88e4448a3673b4676a4e153e3584a08eb',
      '0x6B1d09A97b813D53e9D4b7523DA36604C0B52242', // caldera
      '0x9ab11f38a609940153850df611c9a2175dcffe0f', // imperator
    ],
  },

  injective: {
    threshold: 2,
    validators: [
      '0xbfb8911b72cfb138c7ce517c57d9c691535dc517',
      '0x6B1d09A97b813D53e9D4b7523DA36604C0B52242', // caldera
      '0x9e551b6694bbd295d7d6e6a2540c7d41ce70a3b9', // imperator
    ],
  },

  linea: {
    threshold: 2,
    validators: [
      '0xf2d5409a59e0f5ae7635aff73685624904a77d94',
      '0xcf0211fafbb91fd9d06d7e306b30032dc3a1934f', // merkly
      '0x4f977a59fdc2d9e39f6d780a84d5b4add1495a36', // mitosis
    ],
  },

  mantapacific: {
    threshold: 5,
    validators: [
      '0x8e668c97ad76d0e28375275c41ece4972ab8a5bc', //abacusworks
      '0x521a3e6bf8d24809fde1c1fd3494a859a16f132c', //cosmostation
      '0x14025fe092f5f8a401dd9819704d9072196d2125', //p2p
      '0x25b9a0961c51e74fd83295293bc029131bf1e05a', //neutron
      '0xa0eE95e280D46C14921e524B075d0C341e7ad1C8', //cosmos spaces
      '0xcc9a0b6de7fe314bd99223687d784730a75bb957', //dsrv
      '0x42b6de2edbaa62c2ea2309ad85d20b3e37d38acf', //sg-1
    ],
  },

  mantle: {
    threshold: 2,
    validators: [
      '0xf930636c5a1a8bf9302405f72e3af3c96ebe4a52',
      '0xcf0211fafbb91fd9d06d7e306b30032dc3a1934f', // merkly
      '0x4f977a59fdc2d9e39f6d780a84d5b4add1495a36', // mitosis
    ],
  },

  mode: {
    threshold: 2,
    validators: [
      '0x7eb2e1920a4166c19d6884c1cec3d2cf356fc9b7',
      '0x4f977a59fdc2d9e39f6d780a84d5b4add1495a36', // mitosis
    ],
  },

  moonbeam: {
    threshold: 2,
    validators: [
      '0x2225e2f4e9221049456da93b71d2de41f3b6b2a8',
      '0x645428d198d2e76cbd9c1647f5c80740bb750b97', // dsrv
      '0x38c7a4ca1273ead2e867d096adbcdd0e2acb21d8', // everstake
      '0xb3ac35d3988bca8c2ffd195b1c6bee18536b317b', // staked
    ],
  },

  neutron: {
    threshold: 4,
    validators: [
      '0xa9b8c1f4998f781f958c63cfcd1708d02f004ff0',
      '0xb65438a014fb05fbadcfe35bc6e25d372b6ba460', // cosmostation
      '0x42fa752defe92459370a052b6387a87f7de9b80c', // p2p
      '0xc79503a3e3011535a9c60f6d21f76f59823a38bd', // neutron
      '0x47aa126e05933b95c5eb90b26e6b668d84f4b25a', // dsrv
      '0x54b2cca5091b098a1a993dec03c4d1ee9af65999', // cosmos spaces
      '0x42b6de2edbaa62c2ea2309ad85d20b3e37d38acf', // sg-1
    ],
  },

  optimism: {
    threshold: 2,
    validators: [
      '0x20349eadc6c72e94ce38268b96692b1a5c20de4f',
      '0x5b7d47b76c69740462432f6a5a0ca5005e014157', // dsrv
      '0x38c7a4ca1273ead2e867d096adbcdd0e2acb21d8', // everstake
      '0xb3ac35d3988bca8c2ffd195b1c6bee18536b317b', // staked
      '0x5450447aee7b544c462c9352bef7cad049b0c2dc', // zeeprime
    ],
  },

  osmosis: {
    threshold: 1,
    validators: ['0xea483af11c19fa41b16c31d1534c2a486a92bcac'],
  },

  plumetestnet: {
    threshold: 1,
    validators: ['0xe765a214849f3ecdf00793b97d00422f2d408ea6'],
  },

  polygon: {
    threshold: 2,
    validators: [
      '0x12ecb319c7f4e8ac5eb5226662aeb8528c5cefac',
      '0x008f24cbb1cc30ad0f19f2516ca75730e37efb5f', // dsrv
      '0x38c7a4ca1273ead2e867d096adbcdd0e2acb21d8', // everstake
      '0x5450447aee7b544c462c9352bef7cad049b0c2dc', // zeeprime
    ],
  },

  polygonzkevm: {
    threshold: 2,
    validators: [
      '0x86f2a44592bb98da766e880cfd70d3bbb295e61a',
      '0x865818fe1db986036d5fd0466dcd462562436d1a', // dsrv
      '0x38c7a4ca1273ead2e867d096adbcdd0e2acb21d8', // everstake
    ],
  },

  redstone: {
    threshold: 2,
    validators: [
      '0x1400b9737007f7978d8b4bbafb4a69c83f0641a7',
      '0xcf0211fafbb91fd9d06d7e306b30032dc3a1934f', // merkly
    ],
  },

  scroll: {
    threshold: 2,
    validators: [
      '0xad557170a9f2f21c35e03de07cb30dcbcc3dff63',
      '0xb3ac35d3988bca8c2ffd195b1c6bee18536b317b', // staked
      '0x38c7a4ca1273ead2e867d096adbcdd0e2acb21d8', // everstake
      '0xbac4ac39f1d8b5ef15f26fdb1294a7c9aba3f948', // dsrv
    ],
  },

  scrollsepolia: {
    threshold: 2,
    validators: [
      '0xbe18dbd758afb367180260b524e6d4bcd1cb6d05',
      '0x9a11ed23ae962974018ab45bc133caabff7b3271',
      '0x7867bea3c9761fe64e6d124b171f91fd5dd79644',
    ],
  },

  sei: {
    threshold: 2,
    validators: [
      '0x9920d2dbf6c85ffc228fdc2e810bf895732c6aa5',
      '0xcf0211fafbb91fd9d06d7e306b30032dc3a1934f', // merkly
    ],
  },

  sepolia: {
    threshold: 2,
    validators: [
      '0xb22b65f202558adf86a8bb2847b76ae1036686a5',
      '0x469f0940684d147defc44f3647146cb90dd0bc8e',
      '0xd3c75dcf15056012a4d74c483a0c6ea11d8c2b83',
    ],
  },

<<<<<<< HEAD
  eclipse: {
    threshold: 1,
    validators: ['0x54c96aa1666596c043b07d694da552aa4b596306'],
  },
=======
>>>>>>> a49f52cc
  solana: {
    threshold: 1,
    validators: ['0x0621eaf2e4dc6f5aa193532e6ec8b71d3d529415'],
  },

  solanadevnet: {
    threshold: 2,
    validators: [
      '0xec0f73dbc5b1962a20f7dcbe07c98414025b0c43',
      '0x9c20a149dfa09ea9f77f5a7ca09ed44f9c025133',
      '0x967c5ecdf2625ae86580bd203b630abaaf85cd62',
    ],
  },

  solanatestnet: {
    threshold: 1,
    validators: ['0xd4ce8fa138d4e083fc0e480cca0dbfa4f5f30bd5'],
  },

  superpositiontestnet: {
    threshold: 1,
    validators: ['0x1d3168504b23b73cdf9c27f13bb0a595d7f1a96a'],
  },

  taiko: {
    threshold: 2,
    validators: [
      '0xa930073c8f2d0b2f7423ea32293e0d1362e65d79',
      '0xcf0211fafbb91fd9d06d7e306b30032dc3a1934f', // merkly
      '0x4f977a59fdc2d9e39f6d780a84d5b4add1495a36', // mitosis
    ],
  },

  viction: {
    threshold: 2,
    validators: [
      '0x4E53dA92cD5Bf0a032b6B4614b986926456756A7', // blockpi
      '0xa3f93fe365bf99f431d8fde740b140615e24f99b', // rockx
      '0x1f87c368f8e05a85ef9126d984a980a20930cb9c',
    ],
  },

  worldchain: {
    threshold: 1,
    validators: ['0x31048785845325b22817448b68d08f8a8fe36854'],
  },

  xlayer: {
    threshold: 1,
    validators: ['0xa2ae7c594703e988f23d97220717c513db638ea3'],
  },

  zetachain: {
    threshold: 2,
    validators: [
      '0xa3bca0b80317dbf9c7dce16a16ac89f4ff2b23ef',
      '0xcf0211fafbb91fd9d06d7e306b30032dc3a1934f', // merkly
    ],
  },

  zoramainnet: {
    threshold: 3,
    validators: [
      '0x35130945b625bb69b28aee902a3b9a76fa67125f',
      '0x7089b6352d37d23fb05a7fee4229c78e038fba09', // imperator
      '0xcf0211fafbb91fd9d06d7e306b30032dc3a1934f', // merkly
      '0x4f977a59fdc2d9e39f6d780a84d5b4add1495a36', // mitosis
    ],
  },
};<|MERGE_RESOLUTION|>--- conflicted
+++ resolved
@@ -356,13 +356,10 @@
     ],
   },
 
-<<<<<<< HEAD
   eclipse: {
     threshold: 1,
     validators: ['0x54c96aa1666596c043b07d694da552aa4b596306'],
   },
-=======
->>>>>>> a49f52cc
   solana: {
     threshold: 1,
     validators: ['0x0621eaf2e4dc6f5aa193532e6ec8b71d3d529415'],
