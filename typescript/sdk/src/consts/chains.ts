--- conflicted
+++ resolved
@@ -59,13 +59,10 @@
   Chains.optimismgoerli,
 ] as Array<ChainName>;
 
-<<<<<<< HEAD
-=======
 export const TestChains = [
   Chains.test1,
   Chains.test2,
   Chains.test3,
 ] as Array<ChainName>;
 
->>>>>>> 343225a7
 export const AllChains = Object.keys(Chains) as Array<ChainName>;