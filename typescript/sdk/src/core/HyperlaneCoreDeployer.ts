--- conflicted
+++ resolved
@@ -8,11 +8,7 @@
 } from '@hyperlane-xyz/core';
 import { types } from '@hyperlane-xyz/utils';
 
-<<<<<<< HEAD
-import { HyperlaneContracts, ownableContracts } from '../contracts';
-=======
 import { HyperlaneContracts, filterOwnableContracts } from '../contracts';
->>>>>>> 5de2bfdd
 import { HyperlaneDeployer } from '../deploy/HyperlaneDeployer';
 import { MultiProvider } from '../providers/MultiProvider';
 import { ChainMap, ChainName } from '../types';
@@ -169,11 +165,7 @@
       multisigIsm,
     };
     // Transfer ownership of all ownable contracts
-<<<<<<< HEAD
-    const ownables = await ownableContracts(contracts);
-=======
     const ownables = await filterOwnableContracts(contracts);
->>>>>>> 5de2bfdd
     await this.transferOwnershipOfContracts(chain, config.owner, ownables);
     return contracts;
   }
