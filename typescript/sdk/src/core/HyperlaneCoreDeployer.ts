--- conflicted
+++ resolved
@@ -111,15 +111,11 @@
 
     // configure mailbox
     try {
-<<<<<<< HEAD
       const owner = await this.resolveInterchainAccountAsOwner(
         chain,
         config.owner,
       );
       this.logger('Initializing mailbox');
-=======
-      this.logger.debug('Initializing mailbox');
->>>>>>> db85f8aa
       await this.multiProvider.handleTx(
         chain,
         mailbox.initialize(
