--- conflicted
+++ resolved
@@ -71,10 +71,6 @@
 }
 
 export type EventCache = {
-<<<<<<< HEAD
-  inboxCheckpoint?: AnnotatedCheckpoint;
-=======
->>>>>>> ee153bea
   process?: AnnotatedProcess;
 };
 
@@ -274,52 +270,6 @@
   }
 
   /**
-<<<<<<< HEAD
-   * Get the Inbox `Checkpoint` event associated with this message (if any)
-   *
-   * @returns An {@link AnnotatedCheckpoint} (if any)
-   */
-  async getInboxCheckpoint(): Promise<AnnotatedCheckpoint | undefined> {
-    // if we have already gotten the event,
-    // return it without re-querying
-    if (this.cache.inboxCheckpoint) {
-      return this.cache.inboxCheckpoint;
-    }
-
-    const leafIndex = this.dispatch.event.args.leafIndex;
-    const [checkpointRoot, checkpointIndex] =
-      await this.inbox.latestCachedCheckpoint();
-    // The checkpoint index needs to be at least leafIndex + 1 to include
-    // the message.
-    if (checkpointIndex.lte(leafIndex)) {
-      return undefined;
-    }
-
-    // if not, attempt to query the event
-    const checkpointFilter = this.inbox.filters.CheckpointCached(
-      checkpointRoot,
-      checkpointIndex,
-    );
-    const checkpointLogs: AnnotatedCheckpoint[] =
-      await findAnnotatedSingleEvent<CheckpointTypes, CheckpointArgs>(
-        this.multiProvider,
-        this.destinationName,
-        this.inbox,
-        checkpointFilter,
-      );
-    if (checkpointLogs.length === 1) {
-      // if event is returned, store it to the object
-      this.cache.inboxCheckpoint = checkpointLogs[0];
-    } else if (checkpointLogs.length > 1) {
-      throw new Error('multiple inbox checkpoints for same root');
-    }
-    // return the event or undefined if it wasn't found
-    return this.cache.inboxCheckpoint;
-  }
-
-  /**
-=======
->>>>>>> ee153bea
    * Get the Inbox `Process` event associated with this message (if any)
    *
    * @returns An {@link AnnotatedProcess} (if any)
@@ -355,18 +305,6 @@
    */
   async events(): Promise<AbacusStatus> {
     const events: AnnotatedLifecycleEvent[] = [this.dispatch];
-<<<<<<< HEAD
-    // attempt to get Inbox checkpoint
-    const inboxCheckpoint = await this.getInboxCheckpoint();
-    if (!inboxCheckpoint) {
-      return {
-        status: MessageStatus.Included, // the message was sent, then included in an Checkpoint on Outbox
-        events,
-      };
-    }
-    events.push(inboxCheckpoint);
-=======
->>>>>>> ee153bea
     // attempt to get Inbox process
     const process = await this.getProcess();
     if (!process) {
