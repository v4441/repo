--- conflicted
+++ resolved
@@ -4,13 +4,8 @@
 import { ContractReceipt } from 'ethers';
 import { ethers } from 'hardhat';
 
-<<<<<<< HEAD
-import { Mailbox, TestRecipient__factory } from '@hyperlane-xyz/core';
-import { utils } from '@hyperlane-xyz/utils';
-=======
 import { TestMailbox, TestRecipient__factory } from '@hyperlane-xyz/core';
 import { addressToBytes32 } from '@hyperlane-xyz/utils';
->>>>>>> af88ae66
 
 import { Chains } from '../consts/chains';
 import { MultiProvider } from '../providers/MultiProvider';
@@ -24,8 +19,8 @@
 
 describe('TestCoreDeployer', async () => {
   let testCoreApp: TestCoreApp,
-    localMailbox: Mailbox,
-    remoteMailbox: Mailbox,
+    localMailbox: TestMailbox,
+    remoteMailbox: TestMailbox,
     dispatchReceipt: ContractReceipt;
 
   beforeEach(async () => {
@@ -48,7 +43,7 @@
 
     const dispatchResponse = localMailbox['dispatch(uint32,bytes32,bytes)'](
       multiProvider.getDomainId(remoteChain),
-      utils.addressToBytes32(recipient.address),
+      addressToBytes32(recipient.address),
       message,
       { value: interchainGasPayment },
     );
