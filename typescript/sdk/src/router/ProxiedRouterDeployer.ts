<<<<<<< HEAD
import { Router } from '@hyperlane-xyz/core';
import { areAddressesEqual } from '@hyperlane-xyz/utils';
=======
import { ethers } from 'ethers';

import {
  Router,
  TimelockController,
  TimelockController__factory,
} from '@hyperlane-xyz/core';
import { eqAddress } from '@hyperlane-xyz/utils/dist/src/utils';
>>>>>>> ed7569d1

import { HyperlaneContracts } from '../contracts';
import { ChainName } from '../types';

import { HyperlaneRouterDeployer } from './HyperlaneRouterDeployer';
import { ProxiedFactories, ProxiedRouterConfig } from './types';

export abstract class ProxiedRouterDeployer<
  Config extends ProxiedRouterConfig,
  Factories extends ProxiedFactories,
  RouterKey extends keyof Factories,
> extends HyperlaneRouterDeployer<Config, Factories> {
  abstract routerContractName: RouterKey;

  router(contracts: HyperlaneContracts<Factories>): Router {
    return contracts[this.routerContractName] as Router;
  }

  abstract constructorArgs(
    chain: ChainName,
    config: Config,
  ): Promise<Parameters<Factories[RouterKey]['deploy']>>;

  abstract initializeArgs(
    chain: ChainName,
    config: Config,
  ): Promise<
    Parameters<
      Awaited<ReturnType<Factories[RouterKey]['deploy']>>['initialize']
    >
  >;

  async deployContracts(
    chain: ChainName,
    config: Config,
  ): Promise<HyperlaneContracts<Factories>> {
    const proxyAdmin = await this.deployContractFromFactory(
      chain,
      this.factories.proxyAdmin,
      'proxyAdmin',
      [],
    );

    let timelockController: TimelockController;
    let adminOwner: string;
    if (config.timelock) {
      timelockController = await this.deployTimelock(chain, config.timelock);
      adminOwner = timelockController.address;
    } else {
      timelockController = TimelockController__factory.connect(
        ethers.constants.AddressZero,
        this.multiProvider.getProvider(chain),
      );
      adminOwner = config.owner;
    }

    await super.runIfOwner(chain, proxyAdmin, async () => {
      this.logger(`Checking ownership of proxy admin to ${adminOwner}`);

<<<<<<< HEAD
      if (!areAddressesEqual(await proxyAdmin.owner(), config.owner)) {
        this.logger(`Transferring ownership of proxy admin to ${config.owner}`);
=======
      if (!eqAddress(await proxyAdmin.owner(), adminOwner)) {
        this.logger(`Transferring ownership of proxy admin to ${adminOwner}`);
>>>>>>> ed7569d1
        return this.multiProvider.handleTx(
          chain,
          proxyAdmin.transferOwnership(adminOwner),
        );
      }
      return;
    });

    const proxiedRouter = await this.deployProxiedContract(
      chain,
      this.routerContractName,
      proxyAdmin.address,
      await this.constructorArgs(chain, config),
      await this.initializeArgs(chain, config),
    );

    return {
      [this.routerContractName]: proxiedRouter,
      proxyAdmin,
      timelockController,
    } as HyperlaneContracts<Factories>;
  }
}<|MERGE_RESOLUTION|>--- conflicted
+++ resolved
@@ -1,16 +1,11 @@
-<<<<<<< HEAD
-import { Router } from '@hyperlane-xyz/core';
-import { areAddressesEqual } from '@hyperlane-xyz/utils';
-=======
-import { ethers } from 'ethers';
+import { constants } from 'ethers';
 
 import {
   Router,
   TimelockController,
   TimelockController__factory,
 } from '@hyperlane-xyz/core';
-import { eqAddress } from '@hyperlane-xyz/utils/dist/src/utils';
->>>>>>> ed7569d1
+import { areAddressesEqual } from '@hyperlane-xyz/utils';
 
 import { HyperlaneContracts } from '../contracts';
 import { ChainName } from '../types';
@@ -61,7 +56,7 @@
       adminOwner = timelockController.address;
     } else {
       timelockController = TimelockController__factory.connect(
-        ethers.constants.AddressZero,
+        constants.AddressZero,
         this.multiProvider.getProvider(chain),
       );
       adminOwner = config.owner;
@@ -70,13 +65,8 @@
     await super.runIfOwner(chain, proxyAdmin, async () => {
       this.logger(`Checking ownership of proxy admin to ${adminOwner}`);
 
-<<<<<<< HEAD
-      if (!areAddressesEqual(await proxyAdmin.owner(), config.owner)) {
-        this.logger(`Transferring ownership of proxy admin to ${config.owner}`);
-=======
-      if (!eqAddress(await proxyAdmin.owner(), adminOwner)) {
+      if (!areAddressesEqual(await proxyAdmin.owner(), adminOwner)) {
         this.logger(`Transferring ownership of proxy admin to ${adminOwner}`);
->>>>>>> ed7569d1
         return this.multiProvider.handleTx(
           chain,
           proxyAdmin.transferOwnership(adminOwner),
