/* eslint-disable @typescript-eslint/explicit-module-boundary-types */
import { PublicKey } from '@solana/web3.js';
import { deserializeUnchecked } from 'borsh';

import { Address, Domain } from '@hyperlane-xyz/utils';

import { BaseSealevelAdapter } from '../../app/MultiProtocolApp';
import { SealevelAccountDataWrapper } from '../../sealevel/serialization';
import {
  SealevelHyperlaneTokenData,
  SealevelHyperlaneTokenDataSchema,
} from '../../sealevel/tokenSerialization';
import { ChainName } from '../../types';
import {
  HyperlaneTokenData,
  SealevelAccountDataWrapper,
  SealevelHyperlaneTokenDataSchema,
} from '../../utils/sealevel/tokenSerialization';
import { RouterAddress } from '../types';

import { IGasRouterAdapter, IRouterAdapter } from './types';

export class SealevelRouterAdapter<
    ContractAddrs extends RouterAddress = RouterAddress,
  >
  extends BaseSealevelAdapter<ContractAddrs>
  implements IRouterAdapter<ContractAddrs>
{
  async interchainSecurityModule(chain: ChainName): Promise<Address> {
    const routerAccountInfo = await this.getRouterAccountInfo(chain);
    if (!routerAccountInfo.interchain_security_module_pubkey)
      throw new Error(`No ism found for router on ${chain}`);
    return routerAccountInfo.interchain_security_module_pubkey.toBase58();
  }

  async owner(chain: ChainName): Promise<Address> {
    const routerAccountInfo = await this.getRouterAccountInfo(chain);
    if (!routerAccountInfo.owner_pub_key)
      throw new Error(`No owner found for router on ${chain}`);
    return routerAccountInfo.owner_pub_key.toBase58();
  }

  async remoteDomains(originChain: ChainName): Promise<Domain[]> {
    const routers = await this.remoteRouters(originChain);
    return routers.map((router) => router.domain);
  }

  async remoteRouter(
    originChain: ChainName,
    remoteDomain: Domain,
  ): Promise<Address> {
    const routers = await this.remoteRouters(originChain);
    const addr = routers.find(
      (router) => router.domain === remoteDomain,
    )?.address;
    if (!addr) throw new Error(`No router found for ${remoteDomain}`);
    return addr;
  }

  async remoteRouters(
    originChain: ChainName,
  ): Promise<Array<{ domain: Domain; address: Address }>> {
    const routerAccountInfo = await this.getRouterAccountInfo(originChain);
    const domainToPubKey = routerAccountInfo.remote_router_pubkeys;
    return Array.from(domainToPubKey.entries()).map(([domain, pubKey]) => ({
      domain,
      address: pubKey.toBase58(),
    }));
  }

  // TODO this incorrectly assumes all sealevel routers will have the TokenRouter's data schema
  // This will need to change when other types of routers are supported
<<<<<<< HEAD
  async getRouterAccountInfo(chain: ChainName): Promise<HyperlaneTokenData> {
=======
  async getRouterAccountInfo(
    chain: ChainName,
  ): Promise<SealevelHyperlaneTokenData> {
>>>>>>> a9b522c5
    const address = this.multiProvider.getChainMetadata(chain).router;
    const connection = this.multiProvider.getSolanaWeb3Provider(chain);

    const msgRecipientPda = this.deriveMessageRecipientPda(address);
    const accountInfo = await connection.getAccountInfo(msgRecipientPda);
    if (!accountInfo)
      throw new Error(
        `No account info found for ${msgRecipientPda.toBase58()}}`,
      );
    const accountData = deserializeUnchecked(
      SealevelHyperlaneTokenDataSchema,
      SealevelAccountDataWrapper,
      accountInfo.data,
    );
    return accountData.data as SealevelHyperlaneTokenData;
  }

  // Should match https://github.com/hyperlane-xyz/hyperlane-monorepo/blob/main/rust/sealevel/libraries/hyperlane-sealevel-token/src/processor.rs
  deriveMessageRecipientPda(routerAddress: Address | PublicKey): PublicKey {
    const [pda] = PublicKey.findProgramAddressSync(
      [
        Buffer.from('hyperlane_message_recipient'),
        Buffer.from('-'),
        Buffer.from('handle'),
        Buffer.from('-'),
        Buffer.from('account_metas'),
      ],
      new PublicKey(routerAddress),
    );
    return pda;
  }
}

export class SealevelGasRouterAdapter<
    ContractAddrs extends RouterAddress = RouterAddress,
  >
  extends SealevelRouterAdapter<ContractAddrs>
  implements IGasRouterAdapter<ContractAddrs>
{
  async quoteGasPayment(
    _origin: ChainName,
    _destination: ChainName,
  ): Promise<string> {
    throw new Error('Gas payments not yet supported for sealevel');
  }
}<|MERGE_RESOLUTION|>--- conflicted
+++ resolved
@@ -70,13 +70,9 @@
 
   // TODO this incorrectly assumes all sealevel routers will have the TokenRouter's data schema
   // This will need to change when other types of routers are supported
-<<<<<<< HEAD
-  async getRouterAccountInfo(chain: ChainName): Promise<HyperlaneTokenData> {
-=======
   async getRouterAccountInfo(
     chain: ChainName,
   ): Promise<SealevelHyperlaneTokenData> {
->>>>>>> a9b522c5
     const address = this.multiProvider.getChainMetadata(chain).router;
     const connection = this.multiProvider.getSolanaWeb3Provider(chain);
 
