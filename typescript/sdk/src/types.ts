--- conflicted
+++ resolved
@@ -1,11 +1,7 @@
-<<<<<<< HEAD
-=======
+import { types } from '@abacus-network/utils';
+
+import { domains } from './domains';
 import { ethers } from 'ethers';
-
->>>>>>> a424371e
-import { types } from '@abacus-network/utils';
-import { ethers } from 'ethers';
-import { domains } from './domains';
 
 /**
  * RPC Pagination information for Polygon
