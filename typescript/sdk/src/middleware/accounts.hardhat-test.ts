--- conflicted
+++ resolved
@@ -13,25 +13,18 @@
 import { TestCoreDeployer } from '../core/TestCoreDeployer';
 import { InterchainAccountDeployer } from '../deploy/middleware/deploy';
 import { RouterConfig } from '../deploy/router/types';
-<<<<<<< HEAD
+import { InterchainAccountContracts } from '../middleware';
 import { MultiProvider } from '../providers/MultiProvider';
 import { getTestOwnerConfig } from '../test/testUtils';
 import { ChainMap } from '../types';
-=======
-import { getChainToOwnerMap, getTestMultiProvider } from '../deploy/utils';
-import { ChainNameToDomainId } from '../domains';
-import { InterchainAccountContracts } from '../middleware';
-import { MultiProvider } from '../providers/MultiProvider';
-import { ChainMap, TestChainNames } from '../types';
 import { objMap, promiseObjAll } from '../utils/objects';
->>>>>>> ef7309e5
 
 describe('InterchainAccountRouter', async () => {
   const localChain = Chains.test1;
   const remoteChain = Chains.test2;
 
   let signer: SignerWithAddress;
-  let contracts: ChainMap<TestChainNames, InterchainAccountContracts>;
+  let contracts: ChainMap<InterchainAccountContracts>;
   let local: InterchainAccountRouter;
   let remote: InterchainAccountRouter;
   let multiProvider: MultiProvider;
