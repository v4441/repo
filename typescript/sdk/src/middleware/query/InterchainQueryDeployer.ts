--- conflicted
+++ resolved
@@ -1,19 +1,12 @@
 import { ethers } from 'ethers';
 
-<<<<<<< HEAD
+import { Router } from '@hyperlane-xyz/core';
+
+import { HyperlaneContracts } from '../../contracts/types.js';
 import { ContractVerifier } from '../../deploy/verify/ContractVerifier.js';
 import { MultiProvider } from '../../providers/MultiProvider.js';
 import { ProxiedRouterDeployer } from '../../router/ProxiedRouterDeployer.js';
 import { RouterConfig } from '../../router/types.js';
-=======
-import { Router } from '@hyperlane-xyz/core';
-
-import { HyperlaneContracts } from '../../contracts/types';
-import { ContractVerifier } from '../../deploy/verify/ContractVerifier';
-import { MultiProvider } from '../../providers/MultiProvider';
-import { ProxiedRouterDeployer } from '../../router/ProxiedRouterDeployer';
-import { RouterConfig } from '../../router/types';
->>>>>>> 96485144
 
 import {
   InterchainQueryFactories,
