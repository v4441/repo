--- conflicted
+++ resolved
@@ -11,12 +11,8 @@
   ProtocolType,
   addressToBytes32,
   assert,
-<<<<<<< HEAD
-  configDeepEquals,
+  deepEquals,
   eqAddress,
-=======
-  deepEquals,
->>>>>>> 957a262d
   isObjEmpty,
   normalizeConfig,
   rootLogger,
