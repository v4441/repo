--- conflicted
+++ resolved
@@ -124,7 +124,6 @@
           };
         }
 
-<<<<<<< HEAD
         const token =
           config.type === TokenType.XERC20Lockbox
             ? await IXERC20Lockbox__factory.connect(
@@ -133,12 +132,8 @@
               ).callStatic.ERC20()
             : config.token;
 
-        const erc20 = ERC20__factory.connect(token, provider);
-        const [name, symbol, totalSupply, decimals] = await Promise.all([
-=======
         const erc20 = ERC20__factory.connect(config.token, provider);
         const [name, symbol, decimals] = await Promise.all([
->>>>>>> 78b2eb8f
           erc20.name(),
           erc20.symbol(),
           erc20.decimals(),
