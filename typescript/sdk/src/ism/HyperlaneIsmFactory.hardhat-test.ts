import { expect } from 'chai';
import { ethers } from 'hardhat';

import { error } from '@hyperlane-xyz/utils';

import { TestChains } from '../consts/chains';
import { TestCoreApp } from '../core/TestCoreApp';
import { TestCoreDeployer } from '../core/TestCoreDeployer';
import { HyperlaneProxyFactoryDeployer } from '../deploy/HyperlaneProxyFactoryDeployer';
import { MultiProvider } from '../providers/MultiProvider';
import { randomAddress, randomInt } from '../test/testUtils';

import {
  HyperlaneIsmFactory,
  moduleMatchesConfig,
} from './HyperlaneIsmFactory';
import {
  AggregationIsmConfig,
  IsmConfig,
  IsmType,
  ModuleType,
  MultisigIsmConfig,
  RoutingIsmConfig,
} from './types';

function randomModuleType(): ModuleType {
  const choices = [
    ModuleType.AGGREGATION,
    ModuleType.MERKLE_ROOT_MULTISIG,
    ModuleType.ROUTING,
  ];
  return choices[randomInt(choices.length)];
}

const randomMultisigIsmConfig = (m: number, n: number): MultisigIsmConfig => {
  const emptyArray = new Array<number>(n).fill(0);
  const validators = emptyArray.map(() => randomAddress());
  return {
    type: IsmType.MERKLE_ROOT_MULTISIG,
    validators,
    threshold: m,
  };
};

const randomIsmConfig = (depth = 0, maxDepth = 2): IsmConfig => {
  const moduleType =
    depth == maxDepth ? ModuleType.MERKLE_ROOT_MULTISIG : randomModuleType();
  if (moduleType === ModuleType.MERKLE_ROOT_MULTISIG) {
    const n = randomInt(5, 1);
    return randomMultisigIsmConfig(randomInt(n, 1), n);
  } else if (moduleType === ModuleType.ROUTING) {
    const config: RoutingIsmConfig = {
      type: IsmType.ROUTING,
      owner: randomAddress(),
      domains: Object.fromEntries(
        TestChains.map((c) => [c, randomIsmConfig(depth + 1)]),
      ),
    };
    return config;
  } else if (moduleType === ModuleType.AGGREGATION) {
    const n = randomInt(5, 1);
    const modules = new Array<number>(n)
      .fill(0)
      .map(() => randomIsmConfig(depth + 1));
    const config: AggregationIsmConfig = {
      type: IsmType.AGGREGATION,
      threshold: randomInt(n, 1),
      modules,
    };
    return config;
  } else {
    throw new Error(`Unsupported ISM type: ${moduleType}`);
  }
};

describe('HyperlaneIsmFactory', async () => {
  let ismFactory: HyperlaneIsmFactory;
  let coreApp: TestCoreApp;

  const chain = 'test1';

  before(async () => {
    const [signer] = await ethers.getSigners();

    const multiProvider = MultiProvider.createTestMultiProvider({ signer });

    const ismFactoryDeployer = new HyperlaneProxyFactoryDeployer(multiProvider);
    ismFactory = new HyperlaneIsmFactory(
      await ismFactoryDeployer.deploy(multiProvider.mapKnownChains(() => ({}))),
      multiProvider,
    );
    const coreDeployer = new TestCoreDeployer(multiProvider, ismFactory);
    coreApp = await coreDeployer.deployApp();
  });

  it('deploys a simple ism', async () => {
    const config = randomMultisigIsmConfig(3, 5);
<<<<<<< HEAD
    const ism = await factory.deploy({ chain, config });
=======
    const ism = await ismFactory.deploy({ destination: chain, config });
>>>>>>> e06fe0b3
    const matches = await moduleMatchesConfig(
      chain,
      ism.address,
      config,
      ismFactory.multiProvider,
      ismFactory.getContracts(chain),
    );
    expect(matches).to.be.true;
  });

  for (let i = 0; i < 16; i++) {
    it('deploys a random ism config', async () => {
      const config = randomIsmConfig();
      let ismAddress: string;
      try {
<<<<<<< HEAD
        const ism = await factory.deploy({ chain, config });
=======
        const ism = await ismFactory.deploy({ destination: chain, config });
>>>>>>> e06fe0b3
        ismAddress = ism.address;
      } catch (e) {
        error('Failed to deploy random ism config', e);
        error(JSON.stringify(config, null, 2));
        process.exit(1);
      }

      try {
        const matches = await moduleMatchesConfig(
          chain,
          ismAddress,
          config,
          ismFactory.multiProvider,
          ismFactory.getContracts(chain),
        );
        expect(matches).to.be.true;
      } catch (e) {
        error('Failed to match random ism config', e);
        error(JSON.stringify(config, null, 2));
        process.exit(1);
      }
    });
  }

  it('deploys routingIsm with correct routes', async () => {
    const config: RoutingIsmConfig = {
      type: IsmType.ROUTING,
      owner: randomAddress(),
      domains: Object.fromEntries(
        TestChains.map((c) => [c, randomIsmConfig()]),
      ),
    };
    const ism = await ismFactory.deploy({ destination: chain, config });
    const matches = await moduleMatchesConfig(
      chain,
      ism.address,
      config,
      ismFactory.multiProvider,
      ismFactory.getContracts(chain),
    );
    expect(matches).to.be.true;
  });

  it('deploys defaultFallbackRoutingIsm with correct routes and fallback to mailbox', async () => {
    const config: RoutingIsmConfig = {
      type: IsmType.FALLBACK_ROUTING,
      owner: randomAddress(),
      domains: Object.fromEntries(
        TestChains.map((c) => [c, randomIsmConfig()]),
      ),
    };
    const mailbox = await coreApp.getContracts(chain).mailbox;
    const ism = await ismFactory.deploy({
      destination: chain,
      config,
      mailbox: mailbox.address,
    }); // not through an actual factory just for maintaining consistency in naming
    const matches = await moduleMatchesConfig(
      chain,
      ism.address,
      config,
      ismFactory.multiProvider,
      ismFactory.getContracts(chain),
      mailbox.address,
    );
    expect(matches).to.be.true;
  });
});<|MERGE_RESOLUTION|>--- conflicted
+++ resolved
@@ -95,11 +95,7 @@
 
   it('deploys a simple ism', async () => {
     const config = randomMultisigIsmConfig(3, 5);
-<<<<<<< HEAD
-    const ism = await factory.deploy({ chain, config });
-=======
     const ism = await ismFactory.deploy({ destination: chain, config });
->>>>>>> e06fe0b3
     const matches = await moduleMatchesConfig(
       chain,
       ism.address,
@@ -115,11 +111,7 @@
       const config = randomIsmConfig();
       let ismAddress: string;
       try {
-<<<<<<< HEAD
-        const ism = await factory.deploy({ chain, config });
-=======
         const ism = await ismFactory.deploy({ destination: chain, config });
->>>>>>> e06fe0b3
         ismAddress = ism.address;
       } catch (e) {
         error('Failed to deploy random ism config', e);
