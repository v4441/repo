--- conflicted
+++ resolved
@@ -25,14 +25,11 @@
   nativeBridge: z.string(),
 });
 
-<<<<<<< HEAD
 export const ArbL2ToL1IsmConfigSchema = z.object({
   type: z.literal(IsmType.ARB_L2_TO_L1),
   outbox: z.string(),
 });
 
-=======
->>>>>>> 6eee086a
 export const PausableIsmConfigSchema = PausableSchema.and(
   z.object({
     type: z.literal(IsmType.PAUSABLE),
@@ -70,21 +67,6 @@
   .refine((data) => data.threshold <= data.modules.length, {
     message: 'Threshold must be less than or equal to the number of modules',
   });
-<<<<<<< HEAD
-
-export const IsmConfigObjectSchema = z.union([
-  TestIsmConfigSchema,
-  OpStackIsmConfigSchema,
-  PausableIsmConfigSchema,
-  TrustedRelayerIsmConfigSchema,
-  MultisigIsmConfigSchema,
-  RoutingIsmConfigSchema,
-  AggregationIsmConfigSchema,
-  ArbL2ToL1IsmConfigSchema,
-]);
-
-export const IsmConfigSchema = z.union([z.string(), IsmConfigObjectSchema]);
-=======
 
 export const IsmConfigSchema = z.union([
   ZHash,
@@ -95,5 +77,5 @@
   MultisigIsmConfigSchema,
   RoutingIsmConfigSchema,
   AggregationIsmConfigSchema,
-]);
->>>>>>> 6eee086a
+  ArbL2ToL1IsmConfigSchema,
+]);