--- conflicted
+++ resolved
@@ -9,15 +9,9 @@
 
 export type MessageHookConfig = {
   hookContractType: HookContractType.HOOK;
-<<<<<<< HEAD
-  nativeBridge: types.Address;
-  remoteIsm?: types.Address;
+  nativeBridge: Address;
+  remoteIsm?: Address;
   destination: ChainName;
-=======
-  nativeBridge: Address;
-  remoteIsm: Address;
-  destinationDomain: number;
->>>>>>> af88ae66
 };
 
 export type NoMetadataIsmConfig = {
