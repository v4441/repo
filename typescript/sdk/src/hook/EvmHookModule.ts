import { BigNumber, ethers } from 'ethers';

import {
  DomainRoutingHook,
  DomainRoutingHook__factory,
  FallbackDomainRoutingHook,
  IL1CrossDomainMessenger__factory,
  IPostDispatchHook__factory,
  InterchainGasPaymaster,
  InterchainGasPaymaster__factory,
  OPStackHook,
  OPStackIsm__factory,
  Ownable__factory,
  PausableHook,
  PausableHook__factory,
  ProtocolFee,
  ProtocolFee__factory,
  StaticAggregationHook,
  StaticAggregationHookFactory__factory,
  StaticAggregationHook__factory,
  StorageGasOracle,
  StorageGasOracle__factory,
} from '@hyperlane-xyz/core';
import {
  Address,
  ProtocolType,
  addressToBytes32,
<<<<<<< HEAD
  deepEquals,
=======
  configDeepEquals,
  eqAddress,
  normalizeConfig,
>>>>>>> ed65556a
  rootLogger,
} from '@hyperlane-xyz/utils';

import { TOKEN_EXCHANGE_RATE_SCALE } from '../consts/igp.js';
import { HyperlaneAddresses } from '../contracts/types.js';
import {
  HyperlaneModule,
  HyperlaneModuleParams,
} from '../core/AbstractHyperlaneModule.js';
import { CoreAddresses } from '../core/contracts.js';
import { EvmModuleDeployer } from '../deploy/EvmModuleDeployer.js';
import { ProxyFactoryFactories } from '../deploy/contracts.js';
import { ContractVerifier } from '../deploy/verify/ContractVerifier.js';
import { IgpFactories, igpFactories } from '../gas/contracts.js';
import { IgpConfig } from '../gas/types.js';
import { EvmIsmModule } from '../ism/EvmIsmModule.js';
import { IsmType, OpStackIsmConfig } from '../ism/types.js';
import { MultiProvider } from '../providers/MultiProvider.js';
import { AnnotatedEV5Transaction } from '../providers/ProviderType.js';
import { ChainNameOrId } from '../types.js';

import { EvmHookReader } from './EvmHookReader.js';
import { DeployedHook, HookFactories, hookFactories } from './contracts.js';
import { HookConfigSchema } from './schemas.js';
import {
  AggregationHookConfig,
  DomainRoutingHookConfig,
  FallbackRoutingHookConfig,
  HookConfig,
  HookType,
  IgpHookConfig,
  MUTABLE_HOOK_TYPE,
  OpStackHookConfig,
  PausableHookConfig,
  ProtocolFeeHookConfig,
} from './types.js';

type HookModuleAddresses = {
  deployedHook: Address;
  mailbox: Address;
  proxyAdmin: Address;
};

export class EvmHookModule extends HyperlaneModule<
  ProtocolType.Ethereum,
  HookConfig,
  HyperlaneAddresses<ProxyFactoryFactories> & HookModuleAddresses
> {
  protected readonly logger = rootLogger.child({ module: 'EvmHookModule' });
  protected readonly reader: EvmHookReader;
  protected readonly deployer: EvmModuleDeployer<HookFactories & IgpFactories>;

  // Adding these to reduce how often we need to grab from MultiProvider.
  public readonly chain: string;
  // We use domainId here because MultiProvider.getDomainId() will always
  // return a number, and EVM the domainId and chainId are the same.
  public readonly domainId: number;

  // Transaction overrides for the chain
  protected readonly txOverrides: Partial<ethers.providers.TransactionRequest>;

  protected constructor(
    protected readonly multiProvider: MultiProvider,
    params: HyperlaneModuleParams<
      HookConfig,
      HyperlaneAddresses<ProxyFactoryFactories> & HookModuleAddresses
    >,
    protected readonly contractVerifier?: ContractVerifier,
  ) {
    params.config = HookConfigSchema.parse(params.config);
    super(params);

    this.reader = new EvmHookReader(multiProvider, this.args.chain);
    this.deployer = new EvmModuleDeployer(
      multiProvider,
      {
        ...hookFactories,
        ...igpFactories,
      },
      this.logger,
      contractVerifier,
    );

    this.chain = this.multiProvider.getChainName(this.args.chain);
    this.domainId = this.multiProvider.getDomainId(this.chain);

    this.txOverrides = this.multiProvider.getTransactionOverrides(this.chain);
  }

  public async read(): Promise<HookConfig> {
    return typeof this.args.config === 'string'
      ? this.args.addresses.deployedHook
      : this.reader.deriveHookConfig(this.args.addresses.deployedHook);
  }

  public async update(
    targetConfig: HookConfig,
  ): Promise<AnnotatedEV5Transaction[]> {
    targetConfig = HookConfigSchema.parse(targetConfig);

    // Do not support updating to a custom Hook address
    if (typeof targetConfig === 'string') {
      throw new Error(
        'Invalid targetConfig: Updating to a custom Hook address is not supported. Please provide a valid Hook configuration.',
      );
    }

    const unnormalizedCurrentConfig = await this.read();
    const currentConfig = normalizeConfig(unnormalizedCurrentConfig);

    // Update the config
    this.args.config = targetConfig;

    // If configs match, no updates needed
    if (configDeepEquals(currentConfig, targetConfig)) {
      return [];
    }

    if (this.shouldDeployNewHook(currentConfig, targetConfig)) {
      const contract = await this.deploy({
        config: targetConfig,
      });

      this.args.addresses.deployedHook = contract.address;
      return [];
    }

    const updateTxs: AnnotatedEV5Transaction[] = [];

    // obtain the update txs for each hook type
    switch (targetConfig.type) {
      case HookType.INTERCHAIN_GAS_PAYMASTER:
        updateTxs.push(
          ...(await this.updateIgpHook({
            currentConfig,
            targetConfig,
          })),
        );
        break;
      case HookType.PROTOCOL_FEE:
        updateTxs.push(
          ...(await this.updateProtocolFeeHook({
            currentConfig,
            targetConfig,
          })),
        );
        break;
      case HookType.PAUSABLE:
        updateTxs.push(
          ...(await this.updatePausableHook({
            currentConfig,
            targetConfig,
          })),
        );
        break;
      case HookType.ROUTING:
      case HookType.FALLBACK_ROUTING:
        updateTxs.push(
          ...(await this.updateRoutingHook({
            currentConfig,
            targetConfig,
          })),
        );
        break;
      default:
        // MERKLE_TREE, AGGREGATION and OP_STACK hooks should already be handled before the switch
        throw new Error(`Unsupported hook type: ${targetConfig.type}`);
    }

    // Lastly, check if the resolved owner is different from the current owner
    const owner = await Ownable__factory.connect(
      this.args.addresses.deployedHook,
      this.multiProvider.getProvider(this.chain),
    ).owner();

    // Return an ownership transfer transaction if required
    if (!eqAddress(targetConfig.owner, owner)) {
      updateTxs.push({
        annotation: 'Transferring ownership of ownable Hook...',
        chainId: this.domainId,
        to: this.args.addresses.deployedHook,
        data: Ownable__factory.createInterface().encodeFunctionData(
          'transferOwnership(address)',
          [targetConfig.owner],
        ),
      });
    }

    return updateTxs;
  }

  // manually write static create function
  public static async create({
    chain,
    config,
    proxyFactoryFactories,
    coreAddresses,
    multiProvider,
    contractVerifier,
  }: {
    chain: ChainNameOrId;
    config: HookConfig;
    proxyFactoryFactories: HyperlaneAddresses<ProxyFactoryFactories>;
    coreAddresses: CoreAddresses;
    multiProvider: MultiProvider;
    contractVerifier?: ContractVerifier;
  }): Promise<EvmHookModule> {
    const module = new EvmHookModule(
      multiProvider,
      {
        addresses: {
          ...proxyFactoryFactories,
          ...coreAddresses,
          deployedHook: ethers.constants.AddressZero,
        },
        chain,
        config,
      },
      contractVerifier,
    );

    const deployedHook = await module.deploy({ config });
    module.args.addresses.deployedHook = deployedHook.address;

    return module;
  }

  // Compute delta between current and target domain configurations
  protected async computeRoutingHooksToSet({
    currentDomains,
    targetDomains,
  }: {
    currentDomains: DomainRoutingHookConfig['domains'];
    targetDomains: DomainRoutingHookConfig['domains'];
  }): Promise<DomainRoutingHook.HookConfigStruct[]> {
    const routingHookUpdates: DomainRoutingHook.HookConfigStruct[] = [];

    // Iterate over the target domains and compare with the current configuration
    for (const [dest, targetDomainConfig] of Object.entries(targetDomains)) {
      const destDomain = this.multiProvider.tryGetDomainId(dest);
      if (!destDomain) {
        this.logger.warn(`Domain not found in MultiProvider: ${dest}`);
        continue;
      }

      // If the domain is not in the current config or the config has changed, deploy a new hook
      // TODO: in-place updates per domain as a future optimization
      if (!deepEquals(currentDomains[dest], targetDomainConfig)) {
        const domainHook = await this.deploy({
          config: targetDomainConfig,
        });

        routingHookUpdates.push({
          destination: destDomain,
          hook: domainHook.address,
        });
      }
    }

    return routingHookUpdates;
  }

  protected async updatePausableHook({
    currentConfig,
    targetConfig,
  }: {
    currentConfig: PausableHookConfig;
    targetConfig: PausableHookConfig;
  }): Promise<AnnotatedEV5Transaction[]> {
    const updateTxs: AnnotatedEV5Transaction[] = [];

    if (currentConfig.paused !== targetConfig.paused) {
      // Have to encode separately otherwise tsc will complain
      // about being unable to infer types correctly
      const pausableInterface = PausableHook__factory.createInterface();
      const data = targetConfig.paused
        ? pausableInterface.encodeFunctionData('pause')
        : pausableInterface.encodeFunctionData('unpause');

      updateTxs.push({
        annotation: `Updating paused state to ${targetConfig.paused}`,
        chainId: this.domainId,
        to: this.args.addresses.deployedHook,
        data,
      });
    }

    return updateTxs;
  }

  protected async updateIgpHook({
    currentConfig,
    targetConfig,
  }: {
    currentConfig: IgpHookConfig;
    targetConfig: IgpHookConfig;
  }): Promise<AnnotatedEV5Transaction[]> {
    const updateTxs: AnnotatedEV5Transaction[] = [];
    const igpInterface = InterchainGasPaymaster__factory.createInterface();

    // Update beneficiary if changed
    if (!eqAddress(currentConfig.beneficiary, targetConfig.beneficiary)) {
      updateTxs.push({
        annotation: `Updating beneficiary from ${currentConfig.beneficiary} to ${targetConfig.beneficiary}`,
        chainId: this.domainId,
        to: this.args.addresses.deployedHook,
        data: igpInterface.encodeFunctionData('setBeneficiary(address)', [
          targetConfig.beneficiary,
        ]),
      });
    }

    // get gasOracleAddress using any remote domain in the current config
    let gasOracle;
    const domainKeys = Object.keys(currentConfig.oracleConfig);

    // If possible, reuse and reconfigure the gas oracle from the first remote we know.
    // Otherwise if there are no remotes in current config, deploy a new gas oracle with our target config.
    // We should be reusing the same oracle for all remotes, but if not, the updateIgpRemoteGasParams step will rectify this
    if (domainKeys.length > 0) {
      const domainId = this.multiProvider.getDomainId(domainKeys[0]);
      ({ gasOracle } = await InterchainGasPaymaster__factory.connect(
        this.args.addresses.deployedHook,
        this.multiProvider.getSignerOrProvider(this.chain),
      )['destinationGasConfigs(uint32)'](domainId));

      // update storage gas oracle
      // Note: this will only update the gas oracle for remotes that are in the target config
      updateTxs.push(
        ...(await this.updateStorageGasOracle({
          gasOracle,
          currentOracleConfig: currentConfig.oracleConfig,
          targetOracleConfig: targetConfig.oracleConfig,
          targetOverhead: targetConfig.overhead, // used to log example remote gas costs
        })),
      );
    } else {
      const newGasOracle = await this.deployStorageGasOracle({
        config: targetConfig,
      });
      gasOracle = newGasOracle.address;
    }

    // update igp remote gas params
    // Note: this will only update the gas params for remotes that are in the target config
    updateTxs.push(
      ...(await this.updateIgpRemoteGasParams({
        interchainGasPaymaster: this.args.addresses.deployedHook,
        gasOracle,
        currentOverheads: currentConfig.overhead,
        targetOverheads: targetConfig.overhead,
      })),
    );

    return updateTxs;
  }

  protected async updateIgpRemoteGasParams({
    interchainGasPaymaster,
    gasOracle,
    currentOverheads,
    targetOverheads,
  }: {
    interchainGasPaymaster: Address;
    gasOracle: Address;
    currentOverheads?: IgpConfig['overhead'];
    targetOverheads: IgpConfig['overhead'];
  }): Promise<AnnotatedEV5Transaction[]> {
    const gasParamsToSet: InterchainGasPaymaster.GasParamStruct[] = [];
    for (const [remote, gasOverhead] of Object.entries(targetOverheads)) {
      // Note: non-EVM remotes actually *are* supported, provided that the remote domain is in the MultiProvider.
      // Previously would check core metadata for non EVMs and fallback to multiprovider for custom EVMs
      const remoteDomain = this.multiProvider.tryGetDomainId(remote);

      if (!remoteDomain) {
        this.logger.warn(
          `Skipping overhead ${this.chain} -> ${remote}. Expected if the remote domain is not in the MultiProvider.`,
        );
        continue;
      }

      // only update if the gas overhead has changed
      if (currentOverheads?.[remote] !== gasOverhead) {
        this.logger.debug(
          `Setting gas params for ${this.chain} -> ${remote}: gasOverhead = ${gasOverhead} gasOracle = ${gasOracle}`,
        );
        gasParamsToSet.push({
          remoteDomain,
          config: {
            gasOverhead,
            gasOracle,
          },
        });
      }
    }

    if (gasParamsToSet.length === 0) {
      return [];
    }

    return [
      {
        annotation: `Updating overhead for domains ${Object.keys(
          targetOverheads,
        ).join(', ')}...`,
        chainId: this.domainId,
        to: interchainGasPaymaster,
        data: InterchainGasPaymaster__factory.createInterface().encodeFunctionData(
          'setDestinationGasConfigs((uint32,(address,uint96))[])',
          [gasParamsToSet],
        ),
      },
    ];
  }

  protected async updateStorageGasOracle({
    gasOracle,
    currentOracleConfig,
    targetOracleConfig,
    targetOverhead,
  }: {
    gasOracle: Address;
    currentOracleConfig?: IgpConfig['oracleConfig'];
    targetOracleConfig: IgpConfig['oracleConfig'];
    targetOverhead: IgpConfig['overhead'];
  }): Promise<AnnotatedEV5Transaction[]> {
    this.logger.info(`Updating gas oracle configuration from ${this.chain}...`);
    const configsToSet: Array<StorageGasOracle.RemoteGasDataConfigStruct> = [];

    for (const [remote, target] of Object.entries(targetOracleConfig)) {
      // Note: non-EVM remotes actually *are* supported, provided that the remote domain is in the MultiProvider.
      // Previously would check core metadata for non EVMs and fallback to multiprovider for custom EVMs
      const current = currentOracleConfig?.[remote];
      const remoteDomain = this.multiProvider.tryGetDomainId(remote);

      if (!remoteDomain) {
        this.logger.warn(
          `Skipping gas oracle update ${this.chain} -> ${remote}. Expected if the remote domain is not in the MultiProvider.`,
        );
        continue;
      }

      // only update if the oracle config has changed
      if (!current || !configDeepEquals(current, target)) {
        configsToSet.push({ remoteDomain, ...target });

        // Log an example remote gas cost
        const exampleRemoteGas = (targetOverhead[remote] ?? 200_000) + 50_000;
        const exampleRemoteGasCost = BigNumber.from(target.tokenExchangeRate)
          .mul(target.gasPrice)
          .mul(exampleRemoteGas)
          .div(TOKEN_EXCHANGE_RATE_SCALE);
        this.logger.info(
          `${
            this.chain
          } -> ${remote}: ${exampleRemoteGas} remote gas cost: ${ethers.utils.formatEther(
            exampleRemoteGasCost,
          )}`,
        );
      }
    }

    if (configsToSet.length === 0) {
      return [];
    }

    return [
      {
        annotation: `Updating gas oracle config for domains ${Object.keys(
          targetOracleConfig,
        ).join(', ')}...`,
        chainId: this.domainId,
        to: gasOracle,
        data: StorageGasOracle__factory.createInterface().encodeFunctionData(
          'setRemoteGasDataConfigs((uint32,uint128,uint128)[])',
          [configsToSet],
        ),
      },
    ];
  }

  protected async updateProtocolFeeHook({
    currentConfig,
    targetConfig,
  }: {
    currentConfig: ProtocolFeeHookConfig;
    targetConfig: ProtocolFeeHookConfig;
  }): Promise<AnnotatedEV5Transaction[]> {
    const updateTxs: AnnotatedEV5Transaction[] = [];
    const protocolFeeInterface = ProtocolFee__factory.createInterface();

    // if maxProtocolFee has changed, deploy a new hook
    if (currentConfig.maxProtocolFee !== targetConfig.maxProtocolFee) {
      const hook = await this.deployProtocolFeeHook({ config: targetConfig });
      this.args.addresses.deployedHook = hook.address;
      return [];
    }

    // Update protocol fee if changed
    if (currentConfig.protocolFee !== targetConfig.protocolFee) {
      updateTxs.push({
        annotation: `Updating protocol fee from ${currentConfig.protocolFee} to ${targetConfig.protocolFee}`,
        chainId: this.domainId,
        to: this.args.addresses.deployedHook,
        data: protocolFeeInterface.encodeFunctionData(
          'setProtocolFee(uint256)',
          [targetConfig.protocolFee],
        ),
      });
    }

    // Update beneficiary if changed
    if (currentConfig.beneficiary !== targetConfig.beneficiary) {
      updateTxs.push({
        annotation: `Updating beneficiary from ${currentConfig.beneficiary} to ${targetConfig.beneficiary}`,
        chainId: this.domainId,
        to: this.args.addresses.deployedHook,
        data: protocolFeeInterface.encodeFunctionData(
          'setBeneficiary(address)',
          [targetConfig.beneficiary],
        ),
      });
    }

    // Return the transactions to update the protocol fee hook
    return updateTxs;
  }

  // Updates a routing hook
  protected async updateRoutingHook({
    currentConfig,
    targetConfig,
  }: {
    currentConfig: DomainRoutingHookConfig | FallbackRoutingHookConfig;
    targetConfig: DomainRoutingHookConfig | FallbackRoutingHookConfig;
  }): Promise<AnnotatedEV5Transaction[]> {
    // Deploy a new fallback hook if the fallback config has changed
    if (
<<<<<<< HEAD
      target.type === HookType.FALLBACK_ROUTING &&
      !deepEquals(
        target.fallback,
        (current as FallbackRoutingHookConfig).fallback,
=======
      targetConfig.type === HookType.FALLBACK_ROUTING &&
      !configDeepEquals(
        targetConfig.fallback,
        (currentConfig as FallbackRoutingHookConfig).fallback,
>>>>>>> ed65556a
      )
    ) {
      const hook = await this.deploy({ config: targetConfig });
      this.args.addresses.deployedHook = hook.address;
      return [];
    }

    const routingUpdates = await this.computeRoutingHooksToSet({
      currentDomains: currentConfig.domains,
      targetDomains: targetConfig.domains,
    });

    // Return if no updates are required
    if (routingUpdates.length === 0) {
      return [];
    }

    // Create tx for setting hooks
    return [
      {
        annotation: 'Updating routing hooks...',
        chainId: this.domainId,
        to: this.args.addresses.deployedHook,
        data: DomainRoutingHook__factory.createInterface().encodeFunctionData(
          'setHooks((uint32,address)[])',
          [routingUpdates],
        ),
      },
    ];
  }

  protected async deploy({
    config,
  }: {
    config: HookConfig;
  }): Promise<DeployedHook> {
    config = HookConfigSchema.parse(config);

    // If it's an address, just return a base Hook
    if (typeof config === 'string') {
      // TODO: https://github.com/hyperlane-xyz/hyperlane-monorepo/issues/3773
      // we can remove the ts-ignore once we have a proper type for address Hooks
      // @ts-ignore
      return IPostDispatchHook__factory.connect(
        config,
        this.multiProvider.getSignerOrProvider(this.args.chain),
      );
    }

    switch (config.type) {
      case HookType.MERKLE_TREE:
        return this.deployer.deployContract({
          chain: this.chain,
          contractKey: HookType.MERKLE_TREE,
          constructorArgs: [this.args.addresses.mailbox],
        });
      case HookType.INTERCHAIN_GAS_PAYMASTER:
        return this.deployIgpHook({ config });
      case HookType.AGGREGATION:
        return this.deployAggregationHook({ config });
      case HookType.PROTOCOL_FEE:
        return this.deployProtocolFeeHook({ config });
      case HookType.OP_STACK:
        return this.deployOpStackHook({ config });
      case HookType.ROUTING:
      case HookType.FALLBACK_ROUTING:
        return this.deployRoutingHook({ config });
      case HookType.PAUSABLE: {
        return this.deployPausableHook({ config });
      }
      default:
        throw new Error(`Unsupported hook config: ${config}`);
    }
  }

  protected async deployProtocolFeeHook({
    config,
  }: {
    config: ProtocolFeeHookConfig;
  }): Promise<ProtocolFee> {
    this.logger.debug('Deploying ProtocolFeeHook...');
    return this.deployer.deployContract({
      chain: this.chain,
      contractKey: HookType.PROTOCOL_FEE,
      constructorArgs: [
        config.maxProtocolFee,
        config.protocolFee,
        config.beneficiary,
        config.owner,
      ],
    });
  }

  protected async deployPausableHook({
    config,
  }: {
    config: PausableHookConfig;
  }): Promise<PausableHook> {
    this.logger.debug('Deploying PausableHook...');
    const hook = await this.deployer.deployContract({
      chain: this.chain,
      contractKey: HookType.PAUSABLE,
      constructorArgs: [],
    });

    // transfer ownership
    await this.multiProvider.handleTx(
      this.chain,
      hook.transferOwnership(config.owner, this.txOverrides),
    );

    return hook;
  }

  protected async deployAggregationHook({
    config,
  }: {
    config: AggregationHookConfig;
  }): Promise<StaticAggregationHook> {
    this.logger.debug('Deploying AggregationHook...');

    // deploy subhooks
    const aggregatedHooks: string[] = [];
    for (const hookConfig of config.hooks) {
      const { address } = await this.deploy({ config: hookConfig });
      aggregatedHooks.push(address);
    }

    // deploy aggregation hook
    this.logger.debug(
      `Deploying aggregation hook of type ${config.hooks.map((h) =>
        typeof h === 'string' ? h : h.type,
      )}...`,
    );
    const signer = this.multiProvider.getSigner(this.chain);
    const factory = StaticAggregationHookFactory__factory.connect(
      this.args.addresses.staticAggregationHookFactory,
      signer,
    );
    const address = await EvmModuleDeployer.deployStaticAddressSet({
      chain: this.chain,
      factory,
      values: aggregatedHooks,
      logger: this.logger,
      multiProvider: this.multiProvider,
    });

    // return aggregation hook
    return StaticAggregationHook__factory.connect(address, signer);
  }

  protected async deployOpStackHook({
    config,
  }: {
    config: OpStackHookConfig;
  }): Promise<OPStackHook> {
    const chain = this.chain;
    const mailbox = this.args.addresses.mailbox;
    this.logger.debug(
      'Deploying OPStackHook for %s to %s...',
      chain,
      config.destinationChain,
    );

    // fetch l2 messenger address from l1 messenger
    const l1Messenger = IL1CrossDomainMessenger__factory.connect(
      config.nativeBridge,
      this.multiProvider.getSignerOrProvider(chain),
    );
    const l2Messenger: Address = await l1Messenger.OTHER_MESSENGER();
    // deploy opstack ism
    const ismConfig: OpStackIsmConfig = {
      type: IsmType.OP_STACK,
      origin: chain,
      nativeBridge: l2Messenger,
    };

    // deploy opstack ism
    const opStackIsmAddress = (
      await EvmIsmModule.create({
        chain: config.destinationChain,
        config: ismConfig,
        proxyFactoryFactories: this.args.addresses,
        mailbox: mailbox,
        multiProvider: this.multiProvider,
        contractVerifier: this.contractVerifier,
      })
    ).serialize().deployedIsm;

    // connect to ISM
    const opstackIsm = OPStackIsm__factory.connect(
      opStackIsmAddress,
      this.multiProvider.getSignerOrProvider(config.destinationChain),
    );

    // deploy opstack hook
    const hook = await this.deployer.deployContract({
      chain,
      contractKey: HookType.OP_STACK,
      constructorArgs: [
        mailbox,
        this.multiProvider.getDomainId(config.destinationChain),
        addressToBytes32(opstackIsm.address),
        config.nativeBridge,
      ],
    });

    // set authorized hook on opstack ism
    const authorizedHook = await opstackIsm.authorizedHook();
    if (authorizedHook === addressToBytes32(hook.address)) {
      this.logger.debug(
        'Authorized hook already set on ism %s',
        opstackIsm.address,
      );
      return hook;
    } else if (
      authorizedHook !== addressToBytes32(ethers.constants.AddressZero)
    ) {
      this.logger.debug(
        'Authorized hook mismatch on ism %s, expected %s, got %s',
        opstackIsm.address,
        addressToBytes32(hook.address),
        authorizedHook,
      );
      throw new Error('Authorized hook mismatch');
    }

    // check if mismatch and redeploy hook
    this.logger.debug(
      'Setting authorized hook %s on ism % on destination %s',
      hook.address,
      opstackIsm.address,
      config.destinationChain,
    );
    await this.multiProvider.handleTx(
      config.destinationChain,
      opstackIsm.setAuthorizedHook(
        addressToBytes32(hook.address),
        this.multiProvider.getTransactionOverrides(config.destinationChain),
      ),
    );

    return hook;
  }

  protected async deployRoutingHook({
    config,
  }: {
    config: DomainRoutingHookConfig | FallbackRoutingHookConfig;
  }): Promise<DomainRoutingHook> {
    // originally set owner to deployer so we can set hooks
    const deployerAddress = await this.multiProvider.getSignerAddress(
      this.chain,
    );

    let routingHook: DomainRoutingHook | FallbackDomainRoutingHook;
    if (config.type === HookType.FALLBACK_ROUTING) {
      // deploy fallback hook
      const fallbackHook = await this.deploy({ config: config.fallback });
      // deploy routing hook with fallback
      routingHook = await this.deployer.deployContract({
        chain: this.chain,
        contractKey: HookType.FALLBACK_ROUTING,
        constructorArgs: [
          this.args.addresses.mailbox,
          deployerAddress,
          fallbackHook.address,
        ],
      });
    } else {
      // deploy routing hook
      routingHook = await this.deployer.deployContract({
        chain: this.chain,
        contractKey: HookType.ROUTING,
        constructorArgs: [this.args.addresses.mailbox, deployerAddress],
      });
    }

    // compute the hooks that need to be set
    const hooksToSet = await this.computeRoutingHooksToSet({
      currentDomains: {},
      targetDomains: config.domains,
    });

    // set hooks
    await this.multiProvider.handleTx(
      this.chain,
      routingHook.setHooks(hooksToSet, this.txOverrides),
    );

    // transfer ownership
    await this.multiProvider.handleTx(
      this.chain,
      routingHook.transferOwnership(config.owner, this.txOverrides),
    );

    // return a fully configured routing hook
    return routingHook;
  }

  protected async deployIgpHook({
    config,
  }: {
    config: IgpHookConfig;
  }): Promise<InterchainGasPaymaster> {
    this.logger.debug('Deploying IGP as hook...');

    // Deploy the StorageGasOracle
    const storageGasOracle = await this.deployStorageGasOracle({
      config,
    });

    // Deploy the InterchainGasPaymaster
    const interchainGasPaymaster = await this.deployInterchainGasPaymaster({
      storageGasOracle,
      config,
    });

    return interchainGasPaymaster;
  }

  protected async deployInterchainGasPaymaster({
    storageGasOracle,
    config,
  }: {
    storageGasOracle: StorageGasOracle;
    config: IgpConfig;
  }): Promise<InterchainGasPaymaster> {
    // Set the deployer as the owner of the IGP for configuration purposes
    const deployerAddress = await this.multiProvider.getSignerAddress(
      this.chain,
    );

    // Deploy the InterchainGasPaymaster
    const igp = await this.deployer.deployProxiedContract({
      chain: this.chain,
      contractKey: HookType.INTERCHAIN_GAS_PAYMASTER,
      contractName: HookType.INTERCHAIN_GAS_PAYMASTER,
      proxyAdmin: this.args.addresses.proxyAdmin,
      constructorArgs: [],
      initializeArgs: [deployerAddress, config.beneficiary],
    });

    // Obtain the transactions to set the gas params for each remote
    const configureTxs = await this.updateIgpRemoteGasParams({
      interchainGasPaymaster: igp.address,
      gasOracle: storageGasOracle.address,
      targetOverheads: config.overhead,
    });

    // Set the gas params for each remote
    for (const tx of configureTxs) {
      await this.multiProvider.sendTransaction(this.chain, tx);
    }

    // Transfer igp to the configured owner
    await this.multiProvider.handleTx(
      this.chain,
      igp.transferOwnership(config.owner, this.txOverrides),
    );

    return igp;
  }

  protected async deployStorageGasOracle({
    config,
  }: {
    config: IgpConfig;
  }): Promise<StorageGasOracle> {
    // Deploy the StorageGasOracle, by default msg.sender is the owner
    const gasOracle = await this.deployer.deployContract({
      chain: this.chain,
      contractKey: 'storageGasOracle',
      constructorArgs: [],
    });

    // Obtain the transactions to set the gas params for each remote
    const configureTxs = await this.updateStorageGasOracle({
      gasOracle: gasOracle.address,
      targetOracleConfig: config.oracleConfig,
      targetOverhead: config.overhead,
    });

    // Set the gas params for each remote
    for (const tx of configureTxs) {
      await this.multiProvider.sendTransaction(this.chain, tx);
    }

    // Transfer gas oracle to the configured owner
    await this.multiProvider.handleTx(
      this.chain,
      gasOracle.transferOwnership(config.oracleKey, this.txOverrides),
    );

    return gasOracle;
  }

  /**
   * Determines if a new hook should be deployed based on the current and target configurations.
   *
   * @param currentConfig - The current hook configuration.
   * @param targetConfig - The target hook configuration. Must not be a string.
   * @returns {boolean} - Returns true if a new hook should be deployed, otherwise false.
   *
   * Conditions for deploying a new hook:
   * - If updating from an address/custom config to a proper hook config.
   * - If updating a proper hook config whose types are different.
   * - If it is not a mutable Hook.
   */
  private shouldDeployNewHook(
    currentConfig: HookConfig,
    targetConfig: Exclude<HookConfig, string>,
  ): boolean {
    return (
      typeof currentConfig === 'string' ||
      currentConfig.type !== targetConfig.type ||
      !MUTABLE_HOOK_TYPE.includes(targetConfig.type)
    );
  }
}<|MERGE_RESOLUTION|>--- conflicted
+++ resolved
@@ -25,13 +25,9 @@
   Address,
   ProtocolType,
   addressToBytes32,
-<<<<<<< HEAD
   deepEquals,
-=======
-  configDeepEquals,
   eqAddress,
   normalizeConfig,
->>>>>>> ed65556a
   rootLogger,
 } from '@hyperlane-xyz/utils';
 
@@ -146,7 +142,7 @@
     this.args.config = targetConfig;
 
     // If configs match, no updates needed
-    if (configDeepEquals(currentConfig, targetConfig)) {
+    if (deepEquals(currentConfig, targetConfig)) {
       return [];
     }
 
@@ -475,7 +471,7 @@
       }
 
       // only update if the oracle config has changed
-      if (!current || !configDeepEquals(current, target)) {
+      if (!current || !deepEquals(current, target)) {
         configsToSet.push({ remoteDomain, ...target });
 
         // Log an example remote gas cost
@@ -570,17 +566,10 @@
   }): Promise<AnnotatedEV5Transaction[]> {
     // Deploy a new fallback hook if the fallback config has changed
     if (
-<<<<<<< HEAD
-      target.type === HookType.FALLBACK_ROUTING &&
+      targetConfig.type === HookType.FALLBACK_ROUTING &&
       !deepEquals(
-        target.fallback,
-        (current as FallbackRoutingHookConfig).fallback,
-=======
-      targetConfig.type === HookType.FALLBACK_ROUTING &&
-      !configDeepEquals(
         targetConfig.fallback,
         (currentConfig as FallbackRoutingHookConfig).fallback,
->>>>>>> ed65556a
       )
     ) {
       const hook = await this.deploy({ config: targetConfig });
