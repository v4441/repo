--- conflicted
+++ resolved
@@ -26,12 +26,8 @@
   ProxyAdminViolation,
   TimelockControllerViolation,
   ViolationType,
-<<<<<<< HEAD
+  resolveOrDeployAccountOwner,
 } from './types.js';
-=======
-  resolveOrDeployAccountOwner,
-} from './types';
->>>>>>> 96485144
 
 export abstract class HyperlaneAppChecker<
   App extends HyperlaneApp<any>,
