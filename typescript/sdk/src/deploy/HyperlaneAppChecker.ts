import { utils } from 'ethers';

import { Ownable, TimelockController__factory } from '@hyperlane-xyz/core';
import {
  Address,
  ProtocolType,
  assert,
  eqAddress,
  objMap,
  promiseObjAll,
} from '@hyperlane-xyz/utils';

import { HyperlaneApp } from '../app/HyperlaneApp.js';
import { BytecodeHash } from '../consts/bytecode.js';
import { filterOwnableContracts } from '../contracts/contracts.js';
import { MultiProvider } from '../providers/MultiProvider.js';
import { ChainMap, ChainName } from '../types.js';

import { UpgradeConfig, isProxy, proxyAdmin } from './proxy.js';
import {
  AccessControlViolation,
  BytecodeMismatchViolation,
  CheckerViolation,
  OwnerViolation,
  ProxyAdminViolation,
  TimelockControllerViolation,
  ViolationType,
} from './types.js';

export abstract class HyperlaneAppChecker<
  App extends HyperlaneApp<any>,
  Config,
> {
  readonly multiProvider: MultiProvider;
  readonly app: App;
  readonly configMap: ChainMap<Config>;
  readonly violations: CheckerViolation[];

  constructor(
    multiProvider: MultiProvider,
    app: App,
    configMap: ChainMap<Config>,
  ) {
    this.multiProvider = multiProvider;
    this.app = app;
    this.violations = [];
    this.configMap = configMap;
  }

  abstract checkChain(chain: ChainName): Promise<void>;

  async check(): Promise<void[]> {
    Object.keys(this.configMap)
      .filter(
        (chain) =>
          this.multiProvider.getChainMetadata(chain).protocol ===
            ProtocolType.Ethereum && !this.app.chains().includes(chain),
      )
      .forEach((chain: string) =>
        this.addViolation({
          type: ViolationType.NotDeployed,
          chain,
          expected: '',
          actual: '',
        }),
      );

    return Promise.all(
      // this.app.chains() will only return Ethereum chains that can be interacted with.
      this.app.chains().map((chain) => this.checkChain(chain)),
    );
  }

  addViolation(violation: CheckerViolation): void {
    this.violations.push(violation);
  }

  async checkProxiedContracts(chain: ChainName): Promise<void> {
    const expectedAdmin = this.app.getContracts(chain).proxyAdmin.address;
    if (!expectedAdmin) {
      throw new Error(
        `Checking proxied contracts for ${chain} with no admin provided`,
      );
    }
    const provider = this.multiProvider.getProvider(chain);
    const contracts = this.app.getContracts(chain);

    await promiseObjAll(
      objMap(contracts, async (name, contract) => {
        if (await isProxy(provider, contract.address)) {
          // Check the ProxiedContract's admin matches expectation
          const actualAdmin = await proxyAdmin(provider, contract.address);
          if (!eqAddress(actualAdmin, expectedAdmin)) {
            this.addViolation({
              type: ViolationType.ProxyAdmin,
              chain,
              name,
              expected: expectedAdmin,
              actual: actualAdmin,
            } as ProxyAdminViolation);
          }
        }
      }),
    );
  }

  async checkUpgrade(
    chain: ChainName,
    upgradeConfig: UpgradeConfig,
  ): Promise<void> {
    const proxyOwner = await this.app.getContracts(chain).proxyAdmin.owner();
    const timelockController = TimelockController__factory.connect(
      proxyOwner,
      this.multiProvider.getProvider(chain),
    );

    const minDelay = (await timelockController.getMinDelay()).toNumber();

    if (minDelay !== upgradeConfig.timelock.delay) {
      const violation: TimelockControllerViolation = {
        type: ViolationType.TimelockController,
        chain,
        actual: minDelay,
        expected: upgradeConfig.timelock.delay,
        contract: timelockController,
      };
      this.addViolation(violation);
    }

    const roleIds = {
      executor: await timelockController.EXECUTOR_ROLE(),
      proposer: await timelockController.PROPOSER_ROLE(),
      canceller: await timelockController.CANCELLER_ROLE(),
      admin: await timelockController.TIMELOCK_ADMIN_ROLE(),
    };

    const accountHasRole = await promiseObjAll(
      objMap(upgradeConfig.timelock.roles, async (role, account) => ({
        hasRole: await timelockController.hasRole(roleIds[role], account),
        account,
      })),
    );

    for (const [role, { hasRole, account }] of Object.entries(accountHasRole)) {
      if (!hasRole) {
        const violation: AccessControlViolation = {
          type: ViolationType.AccessControl,
          chain,
          account,
          actual: false,
          expected: true,
          contract: timelockController,
          role,
        };
        this.addViolation(violation);
      }
    }
  }

  private removeBytecodeMetadata(bytecode: string): string {
    // https://docs.soliditylang.org/en/v0.8.17/metadata.html#encoding-of-the-metadata-hash-in-the-bytecode
    // Remove solc metadata from bytecode
    return bytecode.substring(0, bytecode.length - 90);
  }

  // This method checks whether the bytecode of a contract matches the expected bytecode. It forces the deployer to explicitly acknowledge a change in bytecode. The violations can be remediated by updating the expected bytecode hash.
  async checkBytecode(
    chain: ChainName,
    name: string,
    address: string,
    expectedBytecodeHashes: string[],
    modifyBytecodePriorToHash: (bytecode: string) => string = (_) => _,
  ): Promise<void> {
    const provider = this.multiProvider.getProvider(chain);
    const bytecode = await provider.getCode(address);
    const bytecodeHash = utils.keccak256(
      modifyBytecodePriorToHash(this.removeBytecodeMetadata(bytecode)),
    );
    if (!expectedBytecodeHashes.includes(bytecodeHash)) {
      this.addViolation({
        type: ViolationType.BytecodeMismatch,
        chain,
        expected: expectedBytecodeHashes,
        actual: bytecodeHash,
        name,
      } as BytecodeMismatchViolation);
    }
  }

  protected async checkProxy(
    chain: ChainName,
    name: string,
    address: string,
  ): Promise<void> {
    return this.checkBytecode(chain, name, address, [
      BytecodeHash.TRANSPARENT_PROXY_BYTECODE_HASH,
      BytecodeHash.TRANSPARENT_PROXY_4_9_3_BYTECODE_HASH,
      BytecodeHash.OPT_TRANSPARENT_PROXY_BYTECODE_HASH,
    ]);
  }

  async ownables(chain: ChainName): Promise<{ [key: string]: Ownable }> {
    const contracts = this.app.getContracts(chain);
    return filterOwnableContracts(contracts);
  }

  protected async checkOwnership(
    chain: ChainName,
    owner: Address,
    ownableOverrides?: Record<string, Address>,
  ): Promise<void> {
    const ownableContracts = await this.ownables(chain);
    for (const [name, contract] of Object.entries(ownableContracts)) {
<<<<<<< HEAD
      let expectedOwner = ownableOverrides?.[name] ?? owner;
=======
      const expectedOwner = ownableOverrides?.[name] ?? owner;
>>>>>>> befc38da
      const actual = await contract.owner();
      if (!eqAddress(actual, expectedOwner)) {
        const violation: OwnerViolation = {
          chain,
          name,
          type: ViolationType.Owner,
          actual,
          expected: expectedOwner,
          contract,
        };
        this.addViolation(violation);
      }
    }
  }

  expectViolations(violationCounts: Record<string, number>): void {
    // Every type should have exactly the number of expected matches.
    objMap(violationCounts, (type, count) => {
      const actual = this.violations.filter((v) => v.type === type).length;
      assert(
        actual == count,
        `Expected ${count} ${type} violations, got ${actual}`,
      );
    });
    this.violations
      .filter((v) => !(v.type in violationCounts))
      .map((v) => {
        assert(false, `Unexpected violation: ${JSON.stringify(v)}`);
      });
  }

  expectEmpty(): void {
    const count = this.violations.length;
    assert(count === 0, `Found ${count} violations`);
  }

  logViolationsTable(): void {
    const violations = this.violations;
    if (violations.length > 0) {
      // eslint-disable-next-line no-console
      console.table(violations, [
        'chain',
        'remote',
        'name',
        'type',
        'subType',
        'actual',
        'expected',
        'description',
      ]);
    } else {
      // eslint-disable-next-line no-console
      console.info(`${module} Checker found no violations`);
    }
  }
}<|MERGE_RESOLUTION|>--- conflicted
+++ resolved
@@ -211,11 +211,7 @@
   ): Promise<void> {
     const ownableContracts = await this.ownables(chain);
     for (const [name, contract] of Object.entries(ownableContracts)) {
-<<<<<<< HEAD
-      let expectedOwner = ownableOverrides?.[name] ?? owner;
-=======
       const expectedOwner = ownableOverrides?.[name] ?? owner;
->>>>>>> befc38da
       const actual = await contract.owner();
       if (!eqAddress(actual, expectedOwner)) {
         const violation: OwnerViolation = {
