--- conflicted
+++ resolved
@@ -8,16 +8,11 @@
 import {
   CoreConfig,
   CoreViolationType,
-<<<<<<< HEAD
-  MailboxViolation,
-  MailboxViolationType,
-=======
   EnrolledValidatorsViolation,
   MailboxViolation,
   MailboxViolationType,
   MultisigIsmViolationType,
   ThresholdViolation,
->>>>>>> f4a24623
 } from './types';
 
 export class HyperlaneCoreChecker<
@@ -33,11 +28,7 @@
     await this.checkDomainOwnership(chain);
     await this.checkProxiedContracts(chain);
     await this.checkMailbox(chain);
-<<<<<<< HEAD
-    // await this.checkDefaultIsm(chain);
-=======
     await this.checkMultisigIsm(chain);
->>>>>>> f4a24623
     await this.checkInterchainGasPaymaster(chain);
   }
 
@@ -47,11 +38,7 @@
       const contracts = this.app.getContracts(chain);
       const ownables = [
         contracts.upgradeBeaconController,
-<<<<<<< HEAD
-        // contracts.mailbox.contract,
-=======
         contracts.mailbox.contract,
->>>>>>> f4a24623
         contracts.multisigIsm,
       ];
       return this.checkOwnership(chain, config.owner, ownables);
@@ -96,8 +83,6 @@
       contracts.interchainGasPaymaster.addresses,
     );
   }
-<<<<<<< HEAD
-=======
 
   async checkMultisigIsm(local: Chain): Promise<void> {
     await Promise.all(
@@ -157,5 +142,4 @@
       this.addViolation(violation);
     }
   }
->>>>>>> f4a24623
 }