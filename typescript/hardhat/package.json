--- conflicted
+++ resolved
@@ -1,21 +1,12 @@
 {
   "name": "@abacus-network/hardhat",
   "description": "Hardhat related tools for the Abacus network",
-<<<<<<< HEAD
-  "version": "0.2.1-beta3",
-  "dependencies": {
-    "@abacus-network/core": "^0.2.1-beta3",
-    "@abacus-network/deploy": "^0.2.1-beta3",
-    "@abacus-network/sdk": "^0.2.1-beta3",
-    "@abacus-network/utils": "^0.2.1-beta3",
-=======
   "version": "0.2.2",
   "dependencies": {
     "@abacus-network/core": "^0.2.2",
     "@abacus-network/deploy": "^0.2.2",
     "@abacus-network/sdk": "^0.2.2",
     "@abacus-network/utils": "^0.2.2",
->>>>>>> 4ec3e212
     "@nomiclabs/hardhat-ethers": "^2.0.5",
     "@nomiclabs/hardhat-waffle": "^2.0.2",
     "ethereum-waffle": "^3.2.2",
