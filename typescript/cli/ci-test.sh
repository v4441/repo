#!/usr/bin/env bash

# set script location as repo root
cd "$(dirname "$0")/../.."

TEST_TYPE_PRESET_HOOK="preset_hook_enabled"
TEST_TYPE_CONFIGURED_HOOK="configure_hook_enabled"
TEST_TYPE_PI_CORE="pi_with_core_chain"

# set the first arg to 'configured_hook' to set the hook config as part of core deployment
# motivation is to test both the bare bone deployment (included in the docs) and the deployment
# with the routing over igp hook (which is closer to production deployment)
TEST_TYPE=$1
if [ -z "$TEST_TYPE" ]; then
    echo "Usage: ci-test.sh <test-type>"
    exit 1
fi

HOOK_FLAG=false
if [ "$TEST_TYPE" == $TEST_TYPE_CONFIGURED_HOOK ]; then
    HOOK_FLAG=true
fi

CHAIN1=anvil1
CHAIN2=anvil2
EXAMPLES_PATH=./examples

# use different chain names and config for pi<>core test
if [ "$TEST_TYPE" == $TEST_TYPE_PI_CORE ]; then
    CHAIN1=anvil
    CHAIN2=ethereum
    EXAMPLES_PATH=./examples/fork
fi

CHAIN1_CAPS=$(echo "${CHAIN1}" | tr '[:lower:]' '[:upper:]')
CHAIN2_CAPS=$(echo "${CHAIN2}" | tr '[:lower:]' '[:upper:]')

CHAIN1_PORT=8545
CHAIN2_PORT=8555

# Optional cleanup for previous runs, useful when running locally
pkill -f anvil
rm -rf /tmp/${CHAIN1}*
rm -rf /tmp/${CHAIN2}*
rm -rf /tmp/relayer

if [[ $OSTYPE == 'darwin'* ]]; then
    # kill child processes on exit, but only locally because
    # otherwise it causes the script exit code to be non-zero
    trap "trap - SIGTERM && kill -- -$$" SIGINT SIGTERM EXIT
fi

# Setup directories for anvil chains
for CHAIN in ${CHAIN1} ${CHAIN2}
do
    mkdir -p /tmp/$CHAIN /tmp/$CHAIN/state  /tmp/$CHAIN/validator /tmp/relayer
    chmod -R 777 /tmp/relayer /tmp/$CHAIN
done

# run the PI chain
anvil --chain-id 31337 -p ${CHAIN1_PORT} --state /tmp/${CHAIN1}/state --gas-price 1 > /dev/null &
sleep 1

# use different chain names for pi<>core test
if [ "$TEST_TYPE" == $TEST_TYPE_PI_CORE ]; then
    # Fetch the RPC of chain to fork
    cd typescript/infra
    RPC_URL=$(yarn ts-node scripts/print-chain-metadatas.ts -e mainnet3 | jq -r ".${CHAIN2}.rpcUrls[0].http")
    cd ../../

    # run the fork chain
    anvil -p ${CHAIN2_PORT} --state /tmp/${CHAIN2}/state --gas-price 1 --fork-url $RPC_URL --fork-retry-backoff 3 --compute-units-per-second 200 > /dev/null &

    # wait for fork to be ready
    while ! cast bn --rpc-url http://127.0.0.1:${CHAIN2_PORT} &> /dev/null; do
    sleep 1
    done
else
    # run a second PI chain
    anvil --chain-id 31338 -p ${CHAIN2_PORT} --state /tmp/${CHAIN2}/state --gas-price 1 > /dev/null &
    sleep 1
fi

set -e

echo "{}" > /tmp/empty-artifacts.json

export DEBUG=hyperlane:*

DEPLOYER=$(cast rpc eth_accounts | jq -r '.[0]')
BEFORE=$(cast balance $DEPLOYER --rpc-url http://127.0.0.1:${CHAIN1_PORT})

echo "Deploying contracts to ${CHAIN1} and ${CHAIN2}"
yarn workspace @hyperlane-xyz/cli run hyperlane deploy core \
    --targets ${CHAIN1},${CHAIN2} \
    --chains ${EXAMPLES_PATH}/anvil-chains.yaml \
    --artifacts /tmp/empty-artifacts.json \
    $(if [ "$HOOK_FLAG" == "true" ]; then echo "--hook ${EXAMPLES_PATH}/hooks.yaml"; fi) \
    --ism ${EXAMPLES_PATH}/ism.yaml \
    --out /tmp \
    --key 0xac0974bec39a17e36ba4a6b4d238ff944bacb478cbed5efcae784d7bf4f2ff80 \
    --yes

AFTER_CORE=$(cast balance $DEPLOYER --rpc-url http://127.0.0.1:${CHAIN1_PORT})
GAS_PRICE=$(cast gas-price --rpc-url http://127.0.0.1:${CHAIN1_PORT})
CORE_MIN_GAS=$(bc <<< "($BEFORE - $AFTER_CORE) / $GAS_PRICE")
echo "Gas used: $CORE_MIN_GAS"

CORE_ARTIFACTS_PATH=`find /tmp/core-deployment* -type f -exec ls -t1 {} + | head -1`
echo "Core artifacts:"
echo $CORE_ARTIFACTS_PATH
cat $CORE_ARTIFACTS_PATH

AGENT_CONFIG_FILENAME=`ls -t1 /tmp | grep agent-config | head -1`

echo "Deploying warp routes"
yarn workspace @hyperlane-xyz/cli run hyperlane deploy warp \
    --chains ${EXAMPLES_PATH}/anvil-chains.yaml \
    --core $CORE_ARTIFACTS_PATH \
<<<<<<< HEAD
    --config ./examples/warp-deployment.yaml \
=======
    --config ${EXAMPLES_PATH}/warp-tokens.yaml \
>>>>>>> 2173b8b2
    --out /tmp \
    --key 0xac0974bec39a17e36ba4a6b4d238ff944bacb478cbed5efcae784d7bf4f2ff80 \
    --yes

AFTER_WARP=$(cast balance $DEPLOYER --rpc-url http://127.0.0.1:${CHAIN1_PORT})
GAS_PRICE=$(cast gas-price --rpc-url http://127.0.0.1:${CHAIN1_PORT})
WARP_MIN_GAS=$(bc <<< "($AFTER_CORE - $AFTER_WARP) / $GAS_PRICE")
echo "Gas used: $WARP_MIN_GAS"

echo "Sending test message"
yarn workspace @hyperlane-xyz/cli run hyperlane send message \
    --origin ${CHAIN1} \
    --destination ${CHAIN2} \
    --messageBody "Howdy!" \
    --chains ${EXAMPLES_PATH}/anvil-chains.yaml \
    --core $CORE_ARTIFACTS_PATH \
    --quick \
    --key 0xac0974bec39a17e36ba4a6b4d238ff944bacb478cbed5efcae784d7bf4f2ff80 \
    | tee /tmp/message1

AFTER_MSG=$(cast balance $DEPLOYER --rpc-url http://127.0.0.1:${CHAIN1_PORT})
GAS_PRICE=$(cast gas-price --rpc-url http://127.0.0.1:${CHAIN1_PORT})
MSG_MIN_GAS=$(bc <<< "($AFTER_WARP - $AFTER_MSG) / $GAS_PRICE")
echo "Gas used: $MSG_MIN_GAS"

MESSAGE1_ID=`cat /tmp/message1 | grep "Message ID" | grep -E -o '0x[0-9a-f]+'`
echo "Message 1 ID: $MESSAGE1_ID"

WARP_ARTIFACTS_FILE=`find /tmp/warp-deployment* -type f -exec ls -t1 {} + | head -1`
CHAIN1_ROUTER="${CHAIN1_CAPS}_ROUTER"
declare $CHAIN1_ROUTER=$(cat $WARP_ARTIFACTS_FILE | jq -r ".${CHAIN1}.router")

echo "Sending test warp transfer"
yarn workspace @hyperlane-xyz/cli run hyperlane send transfer \
    --origin ${CHAIN1} \
    --destination ${CHAIN2} \
    --chains ${EXAMPLES_PATH}/anvil-chains.yaml \
    --core $CORE_ARTIFACTS_PATH \
    --router ${!CHAIN1_ROUTER} \
    --quick \
    --key 0xac0974bec39a17e36ba4a6b4d238ff944bacb478cbed5efcae784d7bf4f2ff80 \
    | tee /tmp/message2

MESSAGE2_ID=`cat /tmp/message2 | grep "Message ID" | grep -E -o '0x[0-9a-f]+'`
echo "Message 2 ID: $MESSAGE2_ID"

cd ./rust
echo "Pre-building validator with cargo"
cargo build --bin validator

# set some default agent env vars, used by both validators and relayer
export HYP_CHAINS_${CHAIN1_CAPS}_BLOCKS_REORGPERIOD=0
export HYP_CHAINS_${CHAIN1_CAPS}_CUSTOMRPCURLS="http://127.0.0.1:${CHAIN1_PORT}"
export HYP_CHAINS_${CHAIN2_CAPS}_BLOCKS_REORGPERIOD=0
export HYP_CHAINS_${CHAIN2_CAPS}_CUSTOMRPCURLS="http://127.0.0.1:${CHAIN2_PORT}"

VALIDATOR_PORT=9091

for CHAIN in ${CHAIN1} ${CHAIN2}
do
    # don't need the second validator for pi<>core test
    if [ "$CHAIN" == "$CHAIN2" ] && [ "$TEST_TYPE" == "$TEST_TYPE_PI_CORE" ]; then
        echo "Skipping validator for $CHAIN2 due to $TEST_TYPE_PI_CORE test type"
        continue
    fi

    VALIDATOR_PORT=$((VALIDATOR_PORT+1))
    echo "Running validator on $CHAIN on port $VALIDATOR_PORT"
    export CONFIG_FILES=/tmp/${AGENT_CONFIG_FILENAME}
    export HYP_ORIGINCHAINNAME=${CHAIN}
    export HYP_VALIDATOR_INTERVAL=1
    export HYP_VALIDATOR_TYPE=hexKey
    export HYP_VALIDATOR_KEY=0x2a871d0798f97d79848a013d4936a73bf4cc922c825d33c1cf7073dff6d409c6
    export HYP_CHECKPOINTSYNCER_TYPE=localStorage
    export HYP_CHECKPOINTSYNCER_PATH=/tmp/${CHAIN}/validator
    export HYP_TRACING_LEVEL=debug
    export HYP_TRACING_FMT=compact
    export HYP_METRICSPORT=$VALIDATOR_PORT

    cargo run --bin validator > /tmp/${CHAIN}/validator-logs.txt &
done

echo "Validator running, sleeping to let it sync"
# This needs to be long to allow time for the cargo build to finish
sleep 15
echo "Done sleeping"

for CHAIN in ${CHAIN1} ${CHAIN2}
do
    # only have one validator announce in pi<>core test
    if [ "$CHAIN" == "$CHAIN2" ] && [ "$TEST_TYPE" == "$TEST_TYPE_PI_CORE" ]; then
        echo "Skipping validator for $CHAIN2 due to $TEST_TYPE_PI_CORE test type"
        continue
    fi

    echo "Validator Announcement for ${CHAIN}:"
    cat /tmp/${CHAIN}/validator/announcement.json
done

echo "Pre-building relayer with cargo"
cargo build --bin relayer

echo "Running relayer"
export CONFIG_FILES=/tmp/${AGENT_CONFIG_FILENAME}
export HYP_RELAYCHAINS=${CHAIN1},${CHAIN2}
export HYP_ALLOWLOCALCHECKPOINTSYNCERS=true
export HYP_DB=/tmp/relayer
export HYP_GASPAYMENTENFORCEMENT='[{"type":"none"}]'
export HYP_CHAINS_${CHAIN1_CAPS}_SIGNER_TYPE=hexKey
export HYP_CHAINS_${CHAIN1_CAPS}_SIGNER_KEY=0xdbda1821b80551c9d65939329250298aa3472ba22feea921c0cf5d620ea67b97
export HYP_CHAINS_${CHAIN2_CAPS}_SIGNER_TYPE=hexKey
export HYP_CHAINS_${CHAIN2_CAPS}_SIGNER_KEY=0xdbda1821b80551c9d65939329250298aa3472ba22feea921c0cf5d620ea67b97
export HYP_METRICSPORT=9090

cargo run --bin relayer > /tmp/relayer/relayer-logs.txt &

# This needs to be long to allow time for the cargo build to finish
echo "Waiting for relayer..."
sleep 20
echo "Done running relayer, checking message delivery statuses"

for i in "1 $MESSAGE1_ID" "2 $MESSAGE2_ID"
do
    set -- $i
    echo "Checking delivery status of $1: $2"
    yarn workspace @hyperlane-xyz/cli run hyperlane status \
        --id $2 \
        --destination ${CHAIN2} \
        --chains ${EXAMPLES_PATH}/anvil-chains.yaml \
        --core $CORE_ARTIFACTS_PATH \
        | tee /tmp/message-status-$1
    if ! grep -q "$2 was delivered" /tmp/message-status-$1; then
        echo "ERROR: Message $1 was not delivered"
        exit 1
    else
        echo "Message $1 was delivered!"
    fi
done

pkill -f anvil
echo "Done"<|MERGE_RESOLUTION|>--- conflicted
+++ resolved
@@ -117,11 +117,7 @@
 yarn workspace @hyperlane-xyz/cli run hyperlane deploy warp \
     --chains ${EXAMPLES_PATH}/anvil-chains.yaml \
     --core $CORE_ARTIFACTS_PATH \
-<<<<<<< HEAD
-    --config ./examples/warp-deployment.yaml \
-=======
-    --config ${EXAMPLES_PATH}/warp-tokens.yaml \
->>>>>>> 2173b8b2
+    --config ${EXAMPLES_PATH}/warp-deployment.yaml \
     --out /tmp \
     --key 0xac0974bec39a17e36ba4a6b4d238ff944bacb478cbed5efcae784d7bf4f2ff80 \
     --yes
