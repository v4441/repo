import { select } from '@inquirer/prompts';
import { ethers } from 'ethers';

import {
  ChainName,
  HyperlaneContractsMap,
  HyperlaneCore,
  MultiProtocolProvider,
  MultiProvider,
  ProviderType,
  TokenAmount,
  WarpCore,
  WarpCoreConfig,
} from '@hyperlane-xyz/sdk';
import { Address, timeout } from '@hyperlane-xyz/utils';

<<<<<<< HEAD
import { MINIMUM_TEST_SEND_GAS } from '../consts.js';
import { getContext, getMergedContractAddresses } from '../context.js';
import { runPreflightChecks } from '../deploy/utils.js';
import { log, logBlue, logGreen } from '../logger.js';
import { assertNativeBalances, assertTokenBalance } from '../utils/balances.js';
=======
import { logBlue, logGreen, logRed } from '../../logger.js';
import { MINIMUM_TEST_SEND_GAS } from '../consts.js';
import { getContext, getMergedContractAddresses } from '../context.js';
import { runPreflightChecks } from '../deploy/utils.js';
>>>>>>> 1af0babd
import { runSingleChainSelectionStep } from '../utils/chains.js';

export async function sendTestTransfer({
  key,
  chainConfigPath,
  coreArtifactsPath,
  warpConfigPath,
  origin,
  destination,
  routerAddress,
  wei,
  recipient,
  timeoutSec,
  skipWaitForDelivery,
}: {
  key: string;
  chainConfigPath: string;
  coreArtifactsPath?: string;
  warpConfigPath: string;
  origin?: ChainName;
  destination?: ChainName;
  routerAddress?: Address;
  wei: string;
  recipient?: string;
  timeoutSec: number;
  skipWaitForDelivery: boolean;
}) {
  const { signer, multiProvider, customChains, coreArtifacts, warpCoreConfig } =
    await getContext({
      chainConfigPath,
      coreConfig: { coreArtifactsPath },
      keyConfig: { key },
      warpConfig: { warpConfigPath },
    });

  if (!origin) {
    origin = await runSingleChainSelectionStep(
      customChains,
      'Select the origin chain',
    );
  }

  if (!destination) {
    destination = await runSingleChainSelectionStep(
      customChains,
      'Select the destination chain',
    );
  }

  await runPreflightChecks({
    origin,
    remotes: [destination],
    multiProvider,
    signer,
    minGas: MINIMUM_TEST_SEND_GAS,
    chainsToGasCheck: [origin],
  });

  await timeout(
    executeDelivery({
      origin,
      destination,
      warpCoreConfig,
      routerAddress,
      wei,
      recipient,
      signer,
      multiProvider,
      coreArtifacts,
      skipWaitForDelivery,
    }),
    timeoutSec * 1000,
    'Timed out waiting for messages to be delivered',
  );
}

async function executeDelivery({
  origin,
  destination,
  warpCoreConfig,
  routerAddress,
  wei,
  recipient,
  multiProvider,
  signer,
  coreArtifacts,
  skipWaitForDelivery,
}: {
  origin: ChainName;
  destination: ChainName;
  warpCoreConfig: WarpCoreConfig;
  routerAddress?: Address;
  wei: string;
  recipient?: string;
  multiProvider: MultiProvider;
  signer: ethers.Signer;
  coreArtifacts?: HyperlaneContractsMap<any>;
  skipWaitForDelivery: boolean;
}) {
  const signerAddress = await signer.getAddress();
  recipient ||= signerAddress;

  const mergedContractAddrs = getMergedContractAddresses(coreArtifacts);

  const core = HyperlaneCore.fromAddressesMap(
    mergedContractAddrs,
    multiProvider,
  );

  const provider = multiProvider.getProvider(origin);
  const connectedSigner = signer.connect(provider);

  const warpCore = WarpCore.FromConfig(
    MultiProtocolProvider.fromMultiProvider(multiProvider),
    warpCoreConfig,
  );

  if (!routerAddress) {
    const tokensForRoute = warpCore.getTokensForRoute(origin, destination);
    if (tokensForRoute.length === 0) {
      logRed(`No Warp Routes found from ${origin} to ${destination}`);
      throw new Error('Error finding warp route');
    }

    routerAddress = (await select({
      message: `Select router address`,
      choices: [
        ...tokensForRoute.map((t) => ({
          value: t.addressOrDenom,
          description: `${t.name} ($${t.symbol})`,
        })),
      ],
      pageSize: 10,
    })) as string;
  }

  const token = warpCore.findToken(origin, routerAddress);
  if (!token) {
    logRed(
      `No Warp Routes found from ${origin} to ${destination} with router address ${routerAddress}`,
    );
    throw new Error('Error finding warp route');
  }

  const senderAddress = await signer.getAddress();
  const errors = await warpCore.validateTransfer({
    originTokenAmount: token.amount(wei),
    destination,
    recipient: recipient ?? senderAddress,
    sender: senderAddress,
  });
  if (errors) {
    logRed('Unable to validate transfer', errors);
    throw new Error('Error validating transfer');
  }

  const transferTxs = await warpCore.getTransferRemoteTxs({
    originTokenAmount: new TokenAmount(wei, token),
    destination,
    sender: senderAddress,
    recipient: recipient ?? senderAddress,
  });

  const txReceipts = [];
  for (const tx of transferTxs) {
    if (tx.type === ProviderType.EthersV5) {
      const txResponse = await connectedSigner.sendTransaction(tx.transaction);
      const txReceipt = await multiProvider.handleTx(origin, txResponse);
      txReceipts.push(txReceipt);
    }
  }

  const transferTxReceipt = txReceipts[txReceipts.length - 1];

  const message = core.getDispatchedMessages(transferTxReceipt)[0];
  logBlue(`Sent message from ${origin} to ${recipient} on ${destination}.`);
  logBlue(`Message ID: ${message.id}`);

  if (skipWaitForDelivery) return;

  // Max wait 10 minutes
  await core.waitForMessageProcessed(transferTxReceipt, 10000, 60);
  logGreen(`Transfer sent to destination chain!`);
}<|MERGE_RESOLUTION|>--- conflicted
+++ resolved
@@ -14,18 +14,10 @@
 } from '@hyperlane-xyz/sdk';
 import { Address, timeout } from '@hyperlane-xyz/utils';
 
-<<<<<<< HEAD
 import { MINIMUM_TEST_SEND_GAS } from '../consts.js';
 import { getContext, getMergedContractAddresses } from '../context.js';
 import { runPreflightChecks } from '../deploy/utils.js';
-import { log, logBlue, logGreen } from '../logger.js';
-import { assertNativeBalances, assertTokenBalance } from '../utils/balances.js';
-=======
-import { logBlue, logGreen, logRed } from '../../logger.js';
-import { MINIMUM_TEST_SEND_GAS } from '../consts.js';
-import { getContext, getMergedContractAddresses } from '../context.js';
-import { runPreflightChecks } from '../deploy/utils.js';
->>>>>>> 1af0babd
+import { logBlue, logGreen, logRed } from '../logger.js';
 import { runSingleChainSelectionStep } from '../utils/chains.js';
 
 export async function sendTestTransfer({
