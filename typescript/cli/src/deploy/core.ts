--- conflicted
+++ resolved
@@ -39,12 +39,8 @@
   logRed,
 } from '../../logger.js';
 import { readDeploymentArtifacts } from '../config/artifacts.js';
-<<<<<<< HEAD
 import { readHooksConfig } from '../config/hooks.js';
-=======
-import { readHookConfig } from '../config/hooks.js';
 import { readIsmConfig } from '../config/ism.js';
->>>>>>> 2a547eee
 import { readMultisigConfig } from '../config/multisig.js';
 import { MINIMUM_CORE_DEPLOY_GAS } from '../consts.js';
 import {
@@ -100,10 +96,6 @@
     );
   }
   const artifacts = await runArtifactStep(chains, artifactsPath);
-<<<<<<< HEAD
-  const multisigConfig = await runIsmStep(chains, ismConfigPath);
-  const hooksConfig = await runHookStep(chains, hookConfigPath);
-=======
   const result = await runIsmStep(chains, ismConfigPath);
   // we can either specify the full ISM config or just the multisig config
   const isIsmConfig = isISMConfig(result);
@@ -112,21 +104,16 @@
     ? defaultMultisigConfigs
     : (result as ChainMap<MultisigConfig>);
   // TODO re-enable when hook config is actually used
-  await runHookStep(chains, hookConfigPath);
->>>>>>> 2a547eee
+  const hooksConfig = await runHookStep(chains, hookConfigPath);
 
   const deploymentParams: DeployParams = {
     chains,
     signer,
     multiProvider,
     artifacts,
-<<<<<<< HEAD
-    multisigConfig,
-    hooksConfig,
-=======
     ismConfigs,
     multisigConfigs,
->>>>>>> 2a547eee
+    hooksConfig,
     outPath,
     skipConfirmation,
   };
@@ -261,13 +248,9 @@
   signer: ethers.Signer;
   multiProvider: MultiProvider;
   artifacts?: HyperlaneAddressesMap<any>;
-<<<<<<< HEAD
-  multisigConfig?: ChainMap<MultisigConfig>;
-  hooksConfig?: ChainMap<HooksConfig>;
-=======
   ismConfigs?: ChainMap<IsmConfig>;
   multisigConfigs?: ChainMap<MultisigConfig>;
->>>>>>> 2a547eee
+  hooksConfig?: ChainMap<HooksConfig>;
   outPath: string;
   skipConfirmation: boolean;
 }
@@ -303,13 +286,9 @@
   multiProvider,
   outPath,
   artifacts = {},
-<<<<<<< HEAD
-  multisigConfig = {},
-  hooksConfig = {},
-=======
   ismConfigs = {},
   multisigConfigs = {},
->>>>>>> 2a547eee
+  hooksConfig = {},
 }: DeployParams) {
   logBlue('All systems ready, captain! Beginning deployment...');
 
@@ -372,12 +351,8 @@
     owner,
     chains,
     defaultIsms,
-<<<<<<< HEAD
-    multisigConfig,
+    multisigConfigs ?? defaultMultisigConfigs, // TODO: fix https://github.com/hyperlane-xyz/issues/issues/773
     hooksConfig,
-=======
-    multisigConfigs ?? defaultMultisigConfigs, // TODO: fix https://github.com/hyperlane-xyz/issues/issues/773
->>>>>>> 2a547eee
   );
   const coreContracts = await coreDeployer.deploy(coreConfigs);
   artifacts = writeMergedAddresses(contractsFilePath, artifacts, coreContracts);
