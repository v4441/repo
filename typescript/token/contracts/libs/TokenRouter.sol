// SPDX-License-Identifier: Apache-2.0
pragma solidity >=0.8.0;

import {GasRouter} from "@hyperlane-xyz/core/contracts/GasRouter.sol";
import {TypeCasts} from "@hyperlane-xyz/core/contracts/libs/TypeCasts.sol";
import {ILiquidityLayerAdapterV2} from "@hyperlane-xyz/core/contracts/middleware/liquidity-layer/interfaces/ILiquidityLayerAdapterV2.sol";
import {Message} from "./Message.sol";

/**
 * @title Hyperlane Token Router that extends Router with abstract token (ERC20/ERC721) remote transfer functionality.
 * @author Abacus Works
 */
abstract contract TokenRouter is ILiquidityLayerAdapterV2, GasRouter {
    using TypeCasts for bytes32;
    using TypeCasts for address;
    using Message for bytes;

    /**
     * @dev Emitted on `transferRemote` when a transfer message is dispatched.
     * @param destination The identifier of the destination chain.
     * @param recipient The address of the recipient on the destination chain.
     * @param amount The amount of tokens burnt on the origin chain.
     */
    event SentTransferRemote(
        uint32 indexed destination,
        bytes32 indexed recipient,
        uint256 amount
    );

    /**
     * @dev Emitted on `_handle` when a transfer message is processed.
     * @param origin The identifier of the origin chain.
     * @param recipient The address of the recipient on the destination chain.
     * @param amount The amount of tokens minted on the destination chain.
     */
    event ReceivedTransferRemote(
        uint32 indexed origin,
        bytes32 indexed recipient,
        uint256 amount
    );

    /**
     * @inheritdoc ILiquidityLayerAdapterV2
     * @notice Transfers `_amountOrId` token to `_recipient` on `_destination` domain.
     * @dev Delegates transfer logic to `_transferFromSender` implementation.
     * @dev Emits `SentTransferRemote` event on the origin chain.
     * @param _destination The identifier of the destination chain.
     * @param _recipient The address of the recipient on the destination chain.
     * @param _amountOrId The amount or identifier of tokens to be sent to the remote recipient.
     * @return messageId The identifier of the dispatched message.
     */
    function transferRemote(
        uint32 _destination,
        bytes32 _recipient,
        uint256 _amountOrId
<<<<<<< HEAD
    ) public payable virtual override returns (bytes32 messageId) {
=======
    ) external payable virtual returns (bytes32 messageId) {
        return
            _transferRemote(_destination, _recipient, _amountOrId, msg.value);
    }

    /**
     * @notice Transfers `_amountOrId` token to `_recipient` on `_destination` domain.
     * @dev Delegates transfer logic to `_transferFromSender` implementation.
     * @dev Emits `SentTransferRemote` event on the origin chain.
     * @param _destination The identifier of the destination chain.
     * @param _recipient The address of the recipient on the destination chain.
     * @param _amountOrId The amount or identifier of tokens to be sent to the remote recipient.
     * @param _gasPayment The amount of native token to pay for interchain gas.
     * @return messageId The identifier of the dispatched message.
     */
    function _transferRemote(
        uint32 _destination,
        bytes32 _recipient,
        uint256 _amountOrId,
        uint256 _gasPayment
    ) internal returns (bytes32 messageId) {
>>>>>>> 5299b77e
        bytes memory metadata = _transferFromSender(_amountOrId);
        messageId = _dispatchWithGas(
            _destination,
            Message.format(_recipient, _amountOrId, metadata),
            _gasPayment,
            msg.sender // refund address
        );
        emit SentTransferRemote(_destination, _recipient, _amountOrId);
    }

    /**
     * @dev Should transfer `_amountOrId` of tokens from `msg.sender` to this token router.
     * @dev Called by `transferRemote` before message dispatch.
     * @dev Optionally returns `metadata` associated with the transfer to be passed in message.
     */
    function _transferFromSender(uint256 _amountOrId)
        internal
        virtual
        returns (bytes memory metadata);

    /**
     * @dev Mints tokens to recipient when router receives transfer message.
     * @dev Emits `ReceivedTransferRemote` event on the destination chain.
     * @param _origin The identifier of the origin chain.
     * @param _message The encoded remote transfer message containing the recipient address and amount.
     */
    function _handle(
        uint32 _origin,
        bytes32,
        bytes calldata _message
    ) internal override {
        bytes32 recipient = _message.recipient();
        uint256 amount = _message.amount();
        bytes calldata metadata = _message.metadata();
        _transferTo(recipient.bytes32ToAddress(), amount, metadata);
        emit ReceivedTransferRemote(_origin, recipient, amount);
    }

    /**
     * @dev Should transfer `_amountOrId` of tokens from this token router to `_recipient`.
     * @dev Called by `handle` after message decoding.
     * @dev Optionally handles `metadata` associated with transfer passed in message.
     */
    function _transferTo(
        address _recipient,
        uint256 _amountOrId,
        bytes calldata metadata
    ) internal virtual;
}<|MERGE_RESOLUTION|>--- conflicted
+++ resolved
@@ -53,10 +53,7 @@
         uint32 _destination,
         bytes32 _recipient,
         uint256 _amountOrId
-<<<<<<< HEAD
-    ) public payable virtual override returns (bytes32 messageId) {
-=======
-    ) external payable virtual returns (bytes32 messageId) {
+    ) external payable virtual override returns (bytes32 messageId) {
         return
             _transferRemote(_destination, _recipient, _amountOrId, msg.value);
     }
@@ -77,7 +74,6 @@
         uint256 _amountOrId,
         uint256 _gasPayment
     ) internal returns (bytes32 messageId) {
->>>>>>> 5299b77e
         bytes memory metadata = _transferFromSender(_amountOrId);
         messageId = _dispatchWithGas(
             _destination,
