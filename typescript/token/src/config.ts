--- conflicted
+++ resolved
@@ -32,15 +32,9 @@
 export const isErc20Metadata = (metadata: any): metadata is ERC20Metadata =>
   metadata.decimals && isTokenMetadata(metadata);
 
-<<<<<<< HEAD
 export type SyntheticConfig = TokenMetadata & {
   type: TokenType.synthetic | TokenType.syntheticUri | TokenType.fastSynthetic;
-};
-=======
-export type SyntheticConfig = {
-  type: TokenType.synthetic | TokenType.syntheticUri;
 } & TokenMetadata;
->>>>>>> 7ab7cf54
 export type CollateralConfig = {
   type:
     | TokenType.collateral
