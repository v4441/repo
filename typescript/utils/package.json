--- conflicted
+++ resolved
@@ -1,12 +1,7 @@
 {
   "name": "@hyperlane-xyz/utils",
-<<<<<<< HEAD
-  "description": "General utilities for the Hyperlane network",
-  "version": "1.4.3-beta2",
-=======
   "description": "General utilities and types for the Hyperlane network",
   "version": "1.5.1",
->>>>>>> d65c4e7e
   "dependencies": {
     "@solana/web3.js": "^1.78.0",
     "bignumber.js": "^9.1.1",
