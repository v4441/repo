import {
  getKeyRoleAndChainArgs,
  getAgentConfig,
  getEnvironment,
} from './utils';
<<<<<<< HEAD
import { AgentAwsKey } from '../src/agents/aws';
=======
import { DeployEnvironment } from '../src/config';
>>>>>>> 0cc15e67

async function rotateKey() {
  const args = await getKeyRoleAndChainArgs();
  const argv = await args.argv;

  const environment = await getEnvironment();
  const agentConfig = await getAgentConfig(environment);

  switch (environment) {
<<<<<<< HEAD
    case 'test':
      const key = new AgentAwsKey(agentConfig, argv.r, argv.c);
      await key.fetch();
      console.log(`Current key: ${key.address}`);
      await key.update();
      console.log(`Create new key with address: ${key.address}`);
      console.log('Run rotate-key script to rotate the key via the alias.');
      break;
    default: {
      throw new Error('invalid environment');
      break;
=======
    // TODO: Reimplement this when the environments get readded
    case DeployEnvironment.local: {
      console.log("I don't do anything");
      console.log(argv, agentConfig);
>>>>>>> 0cc15e67
    }
    // case DeployEnvironment.testnet:
    // case DeployEnvironment.mainnet:
    //   const key = new AgentAwsKey(agentConfig, argv.r, argv.c);
    //   await key.fetch();
    //   console.log(`Current key: ${key.address}`);
    //   await key.update();
    //   console.log(`Create new key with address: ${key.address}`);
    //   console.log('Run rotate-key script to rotate the key via the alias.');
    //   break;
    // default: {
    //   throw new Error('invalid environment');
    //   break;
    // }
  }
}

rotateKey().then(console.log).catch(console.error);<|MERGE_RESOLUTION|>--- conflicted
+++ resolved
@@ -3,11 +3,6 @@
   getAgentConfig,
   getEnvironment,
 } from './utils';
-<<<<<<< HEAD
-import { AgentAwsKey } from '../src/agents/aws';
-=======
-import { DeployEnvironment } from '../src/config';
->>>>>>> 0cc15e67
 
 async function rotateKey() {
   const args = await getKeyRoleAndChainArgs();
@@ -17,24 +12,10 @@
   const agentConfig = await getAgentConfig(environment);
 
   switch (environment) {
-<<<<<<< HEAD
-    case 'test':
-      const key = new AgentAwsKey(agentConfig, argv.r, argv.c);
-      await key.fetch();
-      console.log(`Current key: ${key.address}`);
-      await key.update();
-      console.log(`Create new key with address: ${key.address}`);
-      console.log('Run rotate-key script to rotate the key via the alias.');
-      break;
-    default: {
-      throw new Error('invalid environment');
-      break;
-=======
     // TODO: Reimplement this when the environments get readded
-    case DeployEnvironment.local: {
+    case 'local': {
       console.log("I don't do anything");
       console.log(argv, agentConfig);
->>>>>>> 0cc15e67
     }
     // case DeployEnvironment.testnet:
     // case DeployEnvironment.mainnet:
