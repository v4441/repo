--- conflicted
+++ resolved
@@ -21,13 +21,8 @@
   Chain extends ChainName,
   Contracts extends RouterContracts,
   Factories extends RouterFactories,
-<<<<<<< HEAD
-  Config extends RouterConfig,
-> extends AbacusDeployer<Chain, Config, Factories, Contracts> {
-=======
   Config,
 > extends AbacusDeployer<Chain, Config & RouterConfig, Factories, Contracts> {
->>>>>>> 4ec3e212
   constructor(
     multiProvider: MultiProvider<Chain>,
     configMap: ChainMap<Chain, Config & RouterConfig>,
