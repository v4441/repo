--- conflicted
+++ resolved
@@ -75,15 +75,11 @@
       this.logger(
         `Deploying to ${chain} from ${await chainConnection.getAddressUrl()}...`,
       );
-      const contracts = await this.deployContracts(
+      this.deployedContracts[chain] = await this.deployContracts(
         chain,
         this.configMap[chain],
       );
       // TODO: remove these logs once we have better timeouts
-<<<<<<< HEAD
-      this.logger(JSON.stringify(serializeContracts(contracts), null, 2));
-      this.deployedContracts[chain] = contracts;
-=======
       this.logger(
         JSON.stringify(
           serializeContracts(this.deployedContracts[chain] ?? {}),
@@ -91,7 +87,6 @@
           2,
         ),
       );
->>>>>>> 3cd07d15
     }
     return { ...partialDeployment, ...this.deployedContracts } as Record<
       Chain,
@@ -110,14 +105,11 @@
       chainConnection.signer!,
     );
     const contract = await factory.deploy(...args, chainConnection.overrides);
-<<<<<<< HEAD
     this.logger(
       `Pending deployment ${chainConnection.getTxUrl(
         contract.deployTransaction,
       )}`,
     );
-=======
->>>>>>> 3cd07d15
     await contract.deployTransaction.wait(chainConnection.confirmations);
     const verificationInput = getContractVerificationInput(
       contractName.toString(),
@@ -154,14 +146,11 @@
       implementation.address,
       ubcAddress,
       chainConnection.overrides,
-<<<<<<< HEAD
     );
     this.logger(
       `Pending beacon deployment ${chainConnection.getTxUrl(
         beacon.deployTransaction,
       )}`,
-=======
->>>>>>> 3cd07d15
     );
     // Wait for the beacon to be deployed so that the proxy
     // constructor is happy.
@@ -175,14 +164,11 @@
       initData,
       chainConnection.overrides,
     );
-<<<<<<< HEAD
     this.logger(
       `Pending proxy deployment and init ${chainConnection.getTxUrl(
         beaconProxy.deployTransaction,
       )}`,
     );
-=======
->>>>>>> 3cd07d15
     await beaconProxy.deployTransaction.wait(chainConnection.confirmations);
     return new ProxiedContract<C, BeaconProxyAddresses>(
       implementation.attach(beaconProxy.address) as any,
@@ -216,14 +202,11 @@
       proxyAddresses.beacon,
       initData,
       chainConnection.overrides,
-<<<<<<< HEAD
     );
     this.logger(
       `Pending proxy deployment and init ${chainConnection.getTxUrl(
         newProxy.deployTransaction,
       )}`,
-=======
->>>>>>> 3cd07d15
     );
     return new ProxiedContract<C, BeaconProxyAddresses>(
       proxy.contract.attach(newProxy.address) as C,
