{
  "name": "@hyperlane-xyz/ccip-server",
<<<<<<< HEAD
  "version": "3.14.0",
=======
  "version": "3.16.0",
>>>>>>> aecb65a9
  "description": "CCIP server",
  "typings": "dist/index.d.ts",
  "typedocMain": "src/index.ts",
  "private": true,
  "files": [
    "src"
  ],
  "engines": {
    "node": ">=16"
  },
  "scripts": {
    "start": "tsx src/server.ts",
    "dev": "nodemon src/server.ts",
    "test": "jest",
    "prettier": "prettier --write ./src/* ./tests/"
  },
  "author": "brolee",
  "license": "Apache-2.0",
  "devDependencies": {
    "@jest/globals": "^29.7.0",
    "@types/node": "^16.9.1",
    "jest": "^29.7.0",
    "nodemon": "^3.0.3",
    "prettier": "^2.8.8",
    "ts-jest": "^29.1.2",
    "ts-node": "^10.8.0",
    "tsx": "^4.7.1",
    "typescript": "5.3.3"
  },
  "dependencies": {
    "@chainlink/ccip-read-server": "^0.2.1",
    "dotenv-flow": "^4.1.0",
    "ethers": "5.7.2",
    "hyperlane-explorer": "https://github.com/hyperlane-xyz/hyperlane-explorer.git"
  }
}<|MERGE_RESOLUTION|>--- conflicted
+++ resolved
@@ -1,10 +1,6 @@
 {
   "name": "@hyperlane-xyz/ccip-server",
-<<<<<<< HEAD
-  "version": "3.14.0",
-=======
   "version": "3.16.0",
->>>>>>> aecb65a9
   "description": "CCIP server",
   "typings": "dist/index.d.ts",
   "typedocMain": "src/index.ts",
