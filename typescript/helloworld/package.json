{
  "name": "@hyperlane-xyz/helloworld",
  "description": "A basic skeleton of an Hyperlane app",
<<<<<<< HEAD
  "version": "1.5.7-beta1",
  "dependencies": {
    "@hyperlane-xyz/core": "1.5.7-beta1",
    "@hyperlane-xyz/sdk": "1.5.7-beta1",
    "@openzeppelin/contracts-upgradeable": "^4.8.0",
=======
  "version": "3.1.3",
  "dependencies": {
    "@hyperlane-xyz/core": "3.1.3",
    "@hyperlane-xyz/sdk": "3.1.3",
    "@openzeppelin/contracts-upgradeable": "^4.9.3",
>>>>>>> 66d064a3
    "ethers": "^5.7.2"
  },
  "devDependencies": {
    "@nomiclabs/hardhat-ethers": "^2.2.1",
    "@nomiclabs/hardhat-waffle": "^2.0.6",
    "@trivago/prettier-plugin-sort-imports": "^4.2.1",
    "@typechain/ethers-v5": "^10.0.0",
    "@typechain/hardhat": "^6.0.0",
    "@types/mocha": "^9.1.0",
    "@typescript-eslint/eslint-plugin": "^5.62.0",
    "@typescript-eslint/parser": "^5.62.0",
    "chai": "^4.3.0",
    "eslint": "^8.43.0",
    "eslint-config-prettier": "^8.8.0",
    "ethereum-waffle": "^4.0.10",
    "hardhat": "^2.19.0",
    "hardhat-gas-reporter": "^1.0.9",
    "prettier": "^2.8.8",
    "prettier-plugin-solidity": "^1.1.3",
    "solhint": "^4.0.0",
    "solhint-plugin-prettier": "^0.0.5",
    "solidity-coverage": "^0.8.3",
    "ts-node": "^10.8.0",
    "typechain": "^8.0.0",
    "typescript": "5.1.6"
  },
  "files": [
    "/dist",
    "/contracts"
  ],
  "homepage": "https://www.hyperlane.xyz",
  "keywords": [
    "Hyperlane",
    "HelloWorld",
    "Solidity",
    "Typescript"
  ],
  "license": "Apache-2.0",
  "main": "dist/src/index.js",
  "packageManager": "yarn@4.0.1",
  "repository": {
    "type": "git",
    "url": "https://github.com/hyperlane-xyz/hyperlane-monorepo"
  },
  "scripts": {
    "build": "hardhat compile && tsc",
    "clean": "hardhat clean && rm -rf dist cache src/types",
    "coverage": "hardhat coverage",
    "lint": "solhint contracts/**/*.sol && eslint . --ext .ts",
    "prettier": "prettier --write ./contracts ./src",
    "test": "hardhat test ./src/test/**/*.test.ts",
    "sync": "ts-node scripts/sync-with-template-repo.ts"
  },
  "types": "dist/src/index.d.ts",
  "peerDependencies": {
    "@ethersproject/abi": "*",
    "@ethersproject/providers": "*",
    "@types/node": "*",
    "@types/sinon-chai": "*"
  }
}<|MERGE_RESOLUTION|>--- conflicted
+++ resolved
@@ -1,19 +1,11 @@
 {
   "name": "@hyperlane-xyz/helloworld",
   "description": "A basic skeleton of an Hyperlane app",
-<<<<<<< HEAD
-  "version": "1.5.7-beta1",
-  "dependencies": {
-    "@hyperlane-xyz/core": "1.5.7-beta1",
-    "@hyperlane-xyz/sdk": "1.5.7-beta1",
-    "@openzeppelin/contracts-upgradeable": "^4.8.0",
-=======
   "version": "3.1.3",
   "dependencies": {
     "@hyperlane-xyz/core": "3.1.3",
     "@hyperlane-xyz/sdk": "3.1.3",
     "@openzeppelin/contracts-upgradeable": "^4.9.3",
->>>>>>> 66d064a3
     "ethers": "^5.7.2"
   },
   "devDependencies": {
