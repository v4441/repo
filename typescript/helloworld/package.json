--- conflicted
+++ resolved
@@ -3,15 +3,9 @@
   "description": "A basic skeleton of an Hyperlane app",
   "version": "3.1.0-beta3",
   "dependencies": {
-<<<<<<< HEAD
-    "@hyperlane-xyz/core": "3.1.0-beta0",
-    "@hyperlane-xyz/sdk": "3.1.0-beta0",
-    "@openzeppelin/contracts-upgradeable": "^4.9.3",
-=======
     "@hyperlane-xyz/core": "3.1.0-beta3",
     "@hyperlane-xyz/sdk": "3.1.0-beta3",
-    "@openzeppelin/contracts-upgradeable": "^4.8.0",
->>>>>>> 87796e2a
+    "@openzeppelin/contracts-upgradeable": "^4.9.3",
     "ethers": "^5.7.2"
   },
   "devDependencies": {
