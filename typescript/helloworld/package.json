{
  "name": "@hyperlane-xyz/helloworld",
  "description": "A basic skeleton of an Hyperlane app",
<<<<<<< HEAD
  "version": "3.1.0-beta4",
  "dependencies": {
    "@hyperlane-xyz/core": "3.1.0-beta4",
    "@hyperlane-xyz/sdk": "3.1.0-beta4",
=======
  "version": "3.1.2",
  "dependencies": {
    "@hyperlane-xyz/core": "3.1.2",
    "@hyperlane-xyz/sdk": "3.1.2",
>>>>>>> 69d87c90
    "@openzeppelin/contracts-upgradeable": "^4.9.3",
    "ethers": "^5.7.2"
  },
  "devDependencies": {
    "@nomiclabs/hardhat-ethers": "^2.2.1",
    "@nomiclabs/hardhat-waffle": "^2.0.6",
    "@trivago/prettier-plugin-sort-imports": "^4.2.1",
    "@typechain/ethers-v5": "^10.0.0",
    "@typechain/hardhat": "^6.0.0",
    "@types/mocha": "^9.1.0",
    "@typescript-eslint/eslint-plugin": "^5.62.0",
    "@typescript-eslint/parser": "^5.62.0",
    "chai": "^4.3.0",
    "eslint": "^8.43.0",
    "eslint-config-prettier": "^8.8.0",
    "ethereum-waffle": "^4.0.10",
    "hardhat": "^2.19.0",
    "hardhat-gas-reporter": "^1.0.9",
    "prettier": "^2.8.8",
    "prettier-plugin-solidity": "^1.1.3",
    "solhint": "^4.0.0",
    "solhint-plugin-prettier": "^0.0.5",
    "solidity-coverage": "^0.8.3",
    "ts-node": "^10.8.0",
    "typechain": "^8.0.0",
    "typescript": "5.1.6"
  },
  "files": [
    "/dist",
    "/contracts"
  ],
  "homepage": "https://www.hyperlane.xyz",
  "keywords": [
    "Hyperlane",
    "HelloWorld",
    "Solidity",
    "Typescript"
  ],
  "license": "Apache-2.0",
  "main": "dist/src/index.js",
  "packageManager": "yarn@4.0.1",
  "repository": {
    "type": "git",
    "url": "https://github.com/hyperlane-xyz/hyperlane-monorepo"
  },
  "scripts": {
    "build": "hardhat compile && tsc",
    "clean": "hardhat clean && rm -rf dist cache src/types",
    "coverage": "hardhat coverage",
    "lint": "solhint contracts/**/*.sol && eslint . --ext .ts",
    "prettier": "prettier --write ./contracts ./src",
    "test": "hardhat test ./src/test/**/*.test.ts",
    "sync": "ts-node scripts/sync-with-template-repo.ts"
  },
  "types": "dist/src/index.d.ts",
  "peerDependencies": {
    "@ethersproject/abi": "*",
    "@ethersproject/providers": "*",
    "@types/node": "*",
    "@types/sinon-chai": "*"
  }
}<|MERGE_RESOLUTION|>--- conflicted
+++ resolved
@@ -1,17 +1,10 @@
 {
   "name": "@hyperlane-xyz/helloworld",
   "description": "A basic skeleton of an Hyperlane app",
-<<<<<<< HEAD
-  "version": "3.1.0-beta4",
-  "dependencies": {
-    "@hyperlane-xyz/core": "3.1.0-beta4",
-    "@hyperlane-xyz/sdk": "3.1.0-beta4",
-=======
   "version": "3.1.2",
   "dependencies": {
     "@hyperlane-xyz/core": "3.1.2",
     "@hyperlane-xyz/sdk": "3.1.2",
->>>>>>> 69d87c90
     "@openzeppelin/contracts-upgradeable": "^4.9.3",
     "ethers": "^5.7.2"
   },
