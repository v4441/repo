{
  "name": "@hyperlane-xyz/helloworld",
  "description": "A basic skeleton of an Hyperlane app",
<<<<<<< HEAD
  "version": "1.5.8",
  "dependencies": {
    "@hyperlane-xyz/sdk": "1.5.8",
=======
  "version": "3.1.0-beta3",
  "dependencies": {
    "@hyperlane-xyz/core": "3.1.0-beta3",
    "@hyperlane-xyz/sdk": "3.1.0-beta3",
>>>>>>> 87796e2a
    "@openzeppelin/contracts-upgradeable": "^4.8.0",
    "ethers": "^5.7.2"
  },
  "devDependencies": {
    "@nomiclabs/hardhat-ethers": "^2.2.1",
    "@nomiclabs/hardhat-waffle": "^2.0.3",
    "@trivago/prettier-plugin-sort-imports": "^4.2.0",
    "@typechain/ethers-v5": "10.0.0",
    "@typechain/hardhat": "^6.0.0",
    "@types/mocha": "^9.1.0",
    "@typescript-eslint/eslint-plugin": "^5.62.0",
    "@typescript-eslint/parser": "^5.62.0",
    "chai": "^4.3.0",
    "eslint": "^8.43.0",
    "eslint-config-prettier": "^8.8.0",
    "ethereum-waffle": "^3.4.4",
    "hardhat": "^2.16.1",
    "hardhat-gas-reporter": "^1.0.9",
    "prettier": "^2.8.8",
    "prettier-plugin-solidity": "^1.0.0-beta.5",
    "solhint": "^3.3.2",
    "solhint-plugin-prettier": "^0.0.5",
    "solidity-coverage": "^0.8.3",
    "ts-node": "^10.9.1",
    "typechain": "8.0.0",
    "typescript": "^5.1.6"
  },
  "files": [
    "/dist",
    "/contracts"
  ],
  "homepage": "https://www.hyperlane.xyz",
  "keywords": [
    "Hyperlane",
    "HelloWorld",
    "Solidity",
    "Typescript"
  ],
  "license": "Apache-2.0",
  "main": "dist/src/index.js",
  "packageManager": "yarn@3.2.0",
  "repository": {
    "type": "git",
    "url": "https://github.com/hyperlane-xyz/hyperlane-monorepo"
  },
  "scripts": {
    "build": "hardhat compile && tsc",
    "clean": "hardhat clean && rm -rf dist cache src/types",
    "coverage": "hardhat coverage",
    "lint": "solhint contracts/**/*.sol && eslint . --ext .ts",
    "prettier": "prettier --write ./contracts ./src",
    "test": "hardhat test ./src/test/**/*.test.ts",
    "sync": "ts-node scripts/sync-with-template-repo.ts"
  },
  "types": "dist/src/index.d.ts",
  "resolutions": {
    "underscore": "^1.13",
    "fetch-ponyfill": "^7.1",
    "lodash": "^4.17.21",
    "async": "^2.6.4",
    "undici": "^5.11"
  },
  "stableVersion": "1.5.0"
}<|MERGE_RESOLUTION|>--- conflicted
+++ resolved
@@ -1,16 +1,10 @@
 {
   "name": "@hyperlane-xyz/helloworld",
   "description": "A basic skeleton of an Hyperlane app",
-<<<<<<< HEAD
-  "version": "1.5.8",
-  "dependencies": {
-    "@hyperlane-xyz/sdk": "1.5.8",
-=======
   "version": "3.1.0-beta3",
   "dependencies": {
     "@hyperlane-xyz/core": "3.1.0-beta3",
     "@hyperlane-xyz/sdk": "3.1.0-beta3",
->>>>>>> 87796e2a
     "@openzeppelin/contracts-upgradeable": "^4.8.0",
     "ethers": "^5.7.2"
   },
