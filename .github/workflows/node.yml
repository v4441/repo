name: node

on:
  # Triggers the workflow on push or pull request against main
  push:
    branches: [v3]
  pull_request:
    branches: [v3]
  # Allows you to run this workflow manually from the Actions tab
  workflow_dispatch:

env:
  DEBUG: 'hyperlane:*'

jobs:
  yarn-install:
    runs-on: ubuntu-latest
    steps:
      - uses: actions/checkout@v3
        with:
          submodules: recursive

      - name: yarn-cache
        uses: actions/cache@v3
        with:
          path: |
            **/node_modules
            .yarn/cache
          key: ${{ runner.os }}-yarn-cache-${{ hashFiles('./yarn.lock') }}

      - name: yarn-install
        run: |
          yarn install
          CHANGES=$(git status -s --ignore-submodules)
          if [[ ! -z $CHANGES ]]; then
            echo "Changes found: $CHANGES"
            git diff
            exit 1
          fi

  yarn-build:
    runs-on: ubuntu-latest
    needs: [yarn-install]
    steps:
      - uses: actions/checkout@v3
        with:
          submodules: recursive
      - uses: actions/setup-node@v3
        with:
          node-version: 18

      - name: Install Foundry
        uses: onbjerg/foundry-toolchain@v1

      - name: yarn-cache
        uses: actions/cache@v3
        with:
          path: |
            **/node_modules
            .yarn/cache
          key: ${{ runner.os }}-yarn-cache-${{ hashFiles('./yarn.lock') }}

      - name: build-cache
        uses: actions/cache@v3
        with:
          path: ./*
          key: ${{ github.sha }}

      - name: core build
        run: yarn workspace @hyperlane-xyz/core build

<<<<<<< HEAD
  # lint-prettier:
  #   runs-on: ubuntu-latest
  #   needs: [yarn-install]
  #   steps:
  #     - uses: actions/checkout@v3
  #     - uses: actions/cache@v3
  #       with:
  #         path: |
  #           **/node_modules
  #           .yarn/cache
  #         key: ${{ runner.os }}-yarn-cache-${{ hashFiles('./yarn.lock') }}

  #     - name: lint
  #       run: yarn lint

  #     - name: prettier
  #       run: |
  #         yarn prettier
  #         CHANGES=$(git status -s)
  #         if [[ ! -z $CHANGES ]]; then
  #           echo "Changes found: $CHANGES"
  #           exit 1
  #         fi
=======
  lint-prettier:
    runs-on: ubuntu-latest
    needs: [yarn-install]
    steps:
      - uses: actions/checkout@v3
      - uses: actions/cache@v3
        with:
          path: |
            **/node_modules
            .yarn/cache
          key: ${{ runner.os }}-yarn-cache-${{ hashFiles('./yarn.lock') }}

      - name: lint
        run: yarn lint

      - name: prettier
        run: |
          yarn prettier
          CHANGES=$(git status -s)
          if [[ ! -z $CHANGES ]]; then
            echo "Changes found: $CHANGES"
            exit 1
          fi
>>>>>>> af88ae66

  # test-ts:
  #   runs-on: ubuntu-latest
  #   needs: [yarn-build]
  #   steps:
  #     - uses: actions/checkout@v3
  #       with:
  #         submodules: recursive

  #     - uses: actions/cache@v3
  #       with:
  #         path: ./*
  #         key: ${{ github.sha }}

  #     - name: sdk
  #       run: yarn workspace @hyperlane-xyz/sdk run test

  #     - name: helloworld
  #       run: yarn workspace @hyperlane-xyz/helloworld run test

  #     - name: token
  #       run: yarn workspace @hyperlane-xyz/hyperlane-token run test

  #     - name: infra
  #       run: yarn workspace @hyperlane-xyz/infra run test

  # test-env:
  #   runs-on: ubuntu-latest
  #   needs: [yarn-build]
  #   strategy:
  #     matrix:
  #       environment: [testnet3, mainnet2]
  #       module: [ism, core, igp, ica, helloworld]

  #   steps:
  #     - uses: actions/checkout@v3
  #     - uses: actions/cache@v3
  #       with:
  #         path: ./*
  #         key: ${{ github.sha }}

  #     - name: Install Foundry
  #       uses: onbjerg/foundry-toolchain@v1

  #     - name: Test ${{ matrix.environment }} ${{ matrix.module }} deployment (check, deploy, govern, check again)
  #       run: cd typescript/infra && ./fork.sh ${{ matrix.environment }} ${{ matrix.module }}

  test-sol:
    env:
      ETHERSCAN_API_KEY: ''

    runs-on: ubuntu-latest
    needs: [yarn-build]

    steps:
      - uses: actions/checkout@v3
      - uses: actions/cache@v3
        with:
          path: ./*
          key: ${{ github.sha }}

      - name: yarn-cache
        uses: actions/cache@v3
        with:
          path: |
            **/node_modules
            .yarn/cache
          key: ${{ runner.os }}-yarn-cache-${{ hashFiles('./yarn.lock') }}

      - name: Install Foundry
        uses: onbjerg/foundry-toolchain@v1

      - name: Install dependencies
        run: cd solidity && forge install

      - name: Forge build
        run: cd solidity && forge build --build-info

      #- name: gas
      #  run: yarn workspace @hyperlane-xyz/core run gas-ci

      - name: Unit tests
        run: yarn workspace @hyperlane-xyz/core run test

      - name: Run Slither
        uses: crytic/slither-action@v0.3.0
        id: slither
        with:
          target: 'solidity/'
          slither-config: 'solidity/slither.config.json'
          sarif: results.sarif
          fail-on: none
          ignore-compile: true

      - name: Upload SARIF file
        uses: github/codeql-action/upload-sarif@v2
        with:
          sarif_file: ${{ steps.slither.outputs.sarif }}

  coverage-sol:
    runs-on: ubuntu-latest
    needs: [yarn-build]

    steps:
      - uses: actions/checkout@v3
      - uses: actions/cache@v3
        with:
          path: ./*
          key: ${{ github.sha }}

      - name: yarn-cache
        uses: actions/cache@v3
        with:
          path: |
            **/node_modules
            .yarn/cache
          key: ${{ runner.os }}-yarn-cache-${{ hashFiles('./yarn.lock') }}

      - name: Install Foundry
        uses: onbjerg/foundry-toolchain@v1

      - name: Run tests with coverage
        run: yarn coverage
        env:
          NODE_OPTIONS: --max_old_space_size=4096

      - name: Upload coverage reports to Codecov with GitHub Action
        uses: codecov/codecov-action@v3
        with:
          token: ${{ secrets.CODECOV_TOKEN }}<|MERGE_RESOLUTION|>--- conflicted
+++ resolved
@@ -69,7 +69,6 @@
       - name: core build
         run: yarn workspace @hyperlane-xyz/core build
 
-<<<<<<< HEAD
   # lint-prettier:
   #   runs-on: ubuntu-latest
   #   needs: [yarn-install]
@@ -93,31 +92,6 @@
   #           echo "Changes found: $CHANGES"
   #           exit 1
   #         fi
-=======
-  lint-prettier:
-    runs-on: ubuntu-latest
-    needs: [yarn-install]
-    steps:
-      - uses: actions/checkout@v3
-      - uses: actions/cache@v3
-        with:
-          path: |
-            **/node_modules
-            .yarn/cache
-          key: ${{ runner.os }}-yarn-cache-${{ hashFiles('./yarn.lock') }}
-
-      - name: lint
-        run: yarn lint
-
-      - name: prettier
-        run: |
-          yarn prettier
-          CHANGES=$(git status -s)
-          if [[ ! -z $CHANGES ]]; then
-            echo "Changes found: $CHANGES"
-            exit 1
-          fi
->>>>>>> af88ae66
 
   # test-ts:
   #   runs-on: ubuntu-latest
