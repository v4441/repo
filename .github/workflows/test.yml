--- conflicted
+++ resolved
@@ -86,34 +86,6 @@
       - name: build
         run: yarn build
 
-<<<<<<< HEAD
-  checkout-registry:
-    runs-on: ubuntu-latest
-    steps:
-      - uses: actions/checkout@v4
-        with:
-          repository: hyperlane-xyz/hyperlane-registry
-          ref: main
-          path: ./hyperlane-registry
-
-      # Put alongside the monorepo in the directory above the $GITHUB_WORKSPACE.
-      # actions/checkout doesn't allow you to checkout a repository outside of the workspace.
-      # See https://github.com/actions/checkout/issues/197.
-      - run: mv ./hyperlane-registry ../
-
-      # A workaround for relative paths not being supported by actions/cache.
-      # See https://github.com/actions/upload-artifact/issues/176#issuecomment-1367855630.
-      - run: echo "REGISTRY_URI_ABSOLUTE=$(realpath $REGISTRY_URI)" >> $GITHUB_ENV
-
-      - name: registry-cache
-        uses: actions/cache@v4
-        with:
-          path: |
-            ${{ env.REGISTRY_URI_ABSOLUTE }}
-          key: hyperlane-registry-${{ github.event.pull_request.head.sha || github.sha }}
-
-=======
->>>>>>> aecb65a9
   lint-prettier:
     runs-on: ubuntu-latest
     needs: [yarn-install]
@@ -165,21 +137,8 @@
             !./rust
           key: ${{ github.event.pull_request.head.sha || github.sha }}
 
-<<<<<<< HEAD
-      # A workaround for relative paths not being supported by actions/cache.
-      # See https://github.com/actions/upload-artifact/issues/176#issuecomment-1367855630.
-      - run: echo "REGISTRY_URI_ABSOLUTE=$(realpath $REGISTRY_URI)" >> $GITHUB_ENV
-
-      - name: registry-cache
-        uses: actions/cache@v4
-        with:
-          path: |
-            ${{ env.REGISTRY_URI_ABSOLUTE }}
-          key: hyperlane-registry-${{ github.event.pull_request.head.sha || github.sha }}
-=======
       - name: Checkout registry
         uses: ./.github/actions/checkout-registry
->>>>>>> aecb65a9
 
       - name: Unit Tests
         run: yarn test:ci
@@ -213,21 +172,8 @@
             !./rust
           key: ${{ github.event.pull_request.head.sha || github.sha }}
 
-<<<<<<< HEAD
-      # A workaround for relative paths not being supported by actions/cache.
-      # See https://github.com/actions/upload-artifact/issues/176#issuecomment-1367855630.
-      - run: echo "REGISTRY_URI_ABSOLUTE=$(realpath $REGISTRY_URI)" >> $GITHUB_ENV
-
-      - name: registry-cache
-        uses: actions/cache@v4
-        with:
-          path: |
-            ${{ env.REGISTRY_URI_ABSOLUTE }}
-          key: hyperlane-registry-${{ github.event.pull_request.head.sha || github.sha }}
-=======
       - name: Checkout registry
         uses: ./.github/actions/checkout-registry
->>>>>>> aecb65a9
 
       - name: Generate ${{ matrix.environment }} agent config
         run: |
@@ -242,11 +188,7 @@
   e2e-matrix:
     runs-on: larger-runner
     if: github.event_name == 'push' || (github.event_name == 'pull_request' && github.base_ref == 'main') || github.event_name == 'merge_group'
-<<<<<<< HEAD
-    needs: [yarn-build, checkout-registry]
-=======
     needs: [yarn-build]
->>>>>>> aecb65a9
     strategy:
       matrix:
         e2e-type: [cosmwasm, non-cosmwasm]
@@ -307,28 +249,8 @@
             !./rust
           key: ${{ github.event.pull_request.head.sha || github.sha }}
 
-<<<<<<< HEAD
-      # A workaround for relative paths not being supported by actions/cache.
-      # See https://github.com/actions/upload-artifact/issues/176#issuecomment-1367855630.
-      - run: echo "REGISTRY_URI_ABSOLUTE=$(realpath $REGISTRY_URI)" >> $GITHUB_ENV
-
-      - name: registry-cache
-        uses: actions/cache@v4
-        with:
-          path: |
-            ${{ env.REGISTRY_URI_ABSOLUTE }}
-          key: hyperlane-registry-${{ github.event.pull_request.head.sha || github.sha }}
-
-      - name: cargo-cache
-        uses: actions/cache@v4
-        with:
-          path: |
-            ~/.cargo
-          key: ${{ runner.os }}-cargo-cache-${{ hashFiles('./rust/Cargo.lock') }}
-=======
       - name: Checkout registry
         uses: ./.github/actions/checkout-registry
->>>>>>> aecb65a9
 
       - name: agent tests with CosmWasm
         run: cargo test --release --package run-locally --bin run-locally --features cosmos test-utils -- cosmos::test --nocapture
@@ -409,11 +331,7 @@
   cli-e2e:
     runs-on: larger-runner
     if: github.event_name == 'push' || (github.event_name == 'pull_request' && github.base_ref == 'main') || github.event_name == 'merge_group'
-<<<<<<< HEAD
-    needs: [yarn-build, checkout-registry]
-=======
     needs: [yarn-build, prebuild-cli-e2e]
->>>>>>> aecb65a9
     strategy:
       matrix:
         include:
@@ -477,28 +395,8 @@
             !./rust
           key: ${{ github.event.pull_request.head.sha || github.sha }}
 
-<<<<<<< HEAD
-      # A workaround for relative paths not being supported by actions/cache.
-      # See https://github.com/actions/upload-artifact/issues/176#issuecomment-1367855630.
-      - run: echo "REGISTRY_URI_ABSOLUTE=$(realpath $REGISTRY_URI)" >> $GITHUB_ENV
-
-      - name: registry-cache
-        uses: actions/cache@v4
-        with:
-          path: |
-            ${{ env.REGISTRY_URI_ABSOLUTE }}
-          key: hyperlane-registry-${{ github.event.pull_request.head.sha || github.sha }}
-
-      - name: cargo-cache
-        uses: actions/cache@v4
-        with:
-          path: |
-            ~/.cargo
-          key: ${{ runner.os }}-cargo-cache-${{ hashFiles('./rust/Cargo.lock') }}
-=======
       - name: Checkout registry
         uses: ./.github/actions/checkout-registry
->>>>>>> aecb65a9
 
       - name: cli e2e tests
         run: ./typescript/cli/ci-test.sh ${{ matrix.test-type }}
@@ -533,21 +431,8 @@
             !./rust
           key: ${{ github.event.pull_request.head.sha || github.sha }}
 
-<<<<<<< HEAD
-      # A workaround for relative paths not being supported by actions/cache.
-      # See https://github.com/actions/upload-artifact/issues/176#issuecomment-1367855630.
-      - run: echo "REGISTRY_URI_ABSOLUTE=$(realpath $REGISTRY_URI)" >> $GITHUB_ENV
-
-      - name: registry-cache
-        uses: actions/cache@v4
-        with:
-          path: |
-            ${{ env.REGISTRY_URI_ABSOLUTE }}
-          key: hyperlane-registry-${{ github.event.pull_request.head.sha || github.sha }}
-=======
       - name: Checkout registry
         uses: ./.github/actions/checkout-registry
->>>>>>> aecb65a9
 
       - name: Fork test ${{ matrix.environment }} ${{ matrix.module }} ${{ matrix.chain }} deployment
         run: cd typescript/infra && ./fork.sh ${{ matrix.environment }} ${{ matrix.module }} ${{ matrix.chain }}
