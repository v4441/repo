--- conflicted
+++ resolved
@@ -260,7 +260,6 @@
         env:
           RUST_BACKTRACE: 'full'
 
-<<<<<<< HEAD
       - name: agent tests with Starknet
         run: cargo test --release --package run-locally --bin run-locally --features starknet -- starknet::test --nocapture
         if: matrix.e2e-type == 'starknet'
@@ -269,11 +268,7 @@
           RUST_BACKTRACE: 'full'
 
       - name: agent tests excluding CosmWasm
-        run: cargo run --release --bin run-locally
-=======
-      - name: agent tests (EVM and Sealevel)
         run: cargo run --release --bin run-locally --features test-utils
->>>>>>> c6bf71d1
         if: matrix.e2e-type == 'non-cosmwasm'
         working-directory: ./rust
         env:
